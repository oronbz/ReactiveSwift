//
//  Consumer.swift
//  ReactiveCocoa
//
//  Created by Justin Spahr-Summers on 2014-07-03.
//  Copyright (c) 2014 GitHub, Inc. All rights reserved.
//

<<<<<<< HEAD
import swiftz_core

func _emptyNext(value: Any) {}
func _emptyError(error: NSError) {}
func _emptyCompleted() {}
=======
public func emptyNext(value: Any) {}
public func emptyError(error: NSError) {}
public func emptyCompleted() {}
>>>>>>> 67a5224a

/// Receives events from a Producer.
public final class Consumer<T>: Sink {
	public typealias Element = Event<T>

	private let sink: Atomic<SinkOf<Element>?>

	/// A list of Disposables to dispose of when the consumer receives
	/// a terminating event, or if event production is canceled.
	public let disposable = CompositeDisposable()

	/// Initializes a Consumer that will forward events to the given sink.
	public init<S: Sink where S.Element == Event<T>>(_ sink: S) {
		self.sink = Atomic(SinkOf(sink))

		// This is redundant with the behavior of put() in case of
		// a terminating event, but ensures that we get rid of the closure
		// upon cancellation as well.
		disposable.addDisposable {
			self.sink.value = nil
		}
	}

	/// Initializes a Consumer that will perform the given action whenever an
	/// event is received.
	public convenience init(put: Event<T> -> ()) {
		self.init(SinkOf(put))
	}

	/// Initializes a Consumer with zero or more different callbacks, based
	/// on the type of Event received.
	public convenience init(next: T -> () = emptyNext, error: NSError -> () = emptyError, completed: () -> () = emptyCompleted) {
		self.init(SinkOf<Element> { event in
			switch event {
			case let .Next(box):
				next(box.value)

			case let .Error(err):
				error(err)

			case let .Completed:
				completed()
			}
		})
	}

	public func put(event: Event<T>) {
		let oldSink = sink.modify { s in
			if event.isTerminating {
				return nil
			} else {
				return s
			}
		}
		
		oldSink?.put(event)

		if event.isTerminating {
			disposable.dispose()
		}
	}
}<|MERGE_RESOLUTION|>--- conflicted
+++ resolved
@@ -6,17 +6,11 @@
 //  Copyright (c) 2014 GitHub, Inc. All rights reserved.
 //
 
-<<<<<<< HEAD
 import swiftz_core
 
-func _emptyNext(value: Any) {}
-func _emptyError(error: NSError) {}
-func _emptyCompleted() {}
-=======
 public func emptyNext(value: Any) {}
 public func emptyError(error: NSError) {}
 public func emptyCompleted() {}
->>>>>>> 67a5224a
 
 /// Receives events from a Producer.
 public final class Consumer<T>: Sink {
@@ -71,7 +65,7 @@
 				return s
 			}
 		}
-		
+
 		oldSink?.put(event)
 
 		if event.isTerminating {
