//
//  Action.swift
//  ReactiveCocoa
//
//  Created by Justin Spahr-Summers on 2014-07-01.
//  Copyright (c) 2014 GitHub. All rights reserved.
//

import LlamaKit

/// Represents a UI action that will perform some work when executed.
public final class Action<Input, Output> {
	private let executeClosure: Input -> ColdSignal<Output>
	private let scheduler: Scheduler

	private let _executing = ObservableProperty(false)
	private let _enabled = ObservableProperty(false)
	private let _values: SinkOf<Output>
	private let _errors: SinkOf<NSError>

	/// Whether the action is currently executing.
	///
	/// This will send the current value immediately, then all future values on
	/// the scheduler given at initialization time.
	public var executing: ColdSignal<Bool> {
		return _executing.values
	}

	/// Whether the action is enabled.
	///
	/// This will send the current value immediately, then all future values on
	/// the scheduler given at initialization time.
	public var enabled: ColdSignal<Bool> {
		return _enabled.values
	}

	/// A signal of all values generated from future calls to execute(), sent on
	/// the scheduler given at initialization time.
	public let values: HotSignal<Output>

	/// A signal of errors generated from future executions, sent on the
	/// scheduler given at initialization time.
	public let errors: HotSignal<NSError>

	/// The file in which this action was defined, if known.
	internal let file: String?

	/// The function in which this action was defined, if known.
	internal let function: String?

	/// The line number upon which this action was defined, if known.
	internal let line: Int?

	/// Initializes an action that will be conditionally enabled, and create
	/// a ColdSignal for each execution.
	///
	/// Before `enabledIf` sends a value, the command will be disabled.
	public init(enabledIf: HotSignal<Bool>, serializedOnScheduler scheduler: Scheduler, _ execute: Input -> ColdSignal<Output>, file: String = __FILE__, line: Int = __LINE__, function: String = __FUNCTION__) {
		self.file = file
		self.line = line
		self.function = function
		self.scheduler = scheduler

		(values, _values) = HotSignal.pipe()
		(errors, _errors) = HotSignal.pipe()
		executeClosure = execute

		_enabled <~! ColdSignal.single(false)
			.concat(enabledIf
				.replay(1)
				.deliverOn(scheduler))
			.combineLatestWith(executing)
			.map { enabled, executing in enabled && !executing }
	}

	/// Initializes an action that will deliver all events on the main thread.
	public convenience init(enabledIf: HotSignal<Bool>, _ execute: Input -> ColdSignal<Output>, file: String = __FILE__, line: Int = __LINE__, function: String = __FUNCTION__) {
		self.init(enabledIf: enabledIf, serializedOnScheduler: MainScheduler(), execute, file: file, line: line, function: function)
	}

	/// Initializes an action that will always be enabled.
	public convenience init(serializedOnScheduler: Scheduler, _ execute: Input -> ColdSignal<Output>, file: String = __FILE__, line: Int = __LINE__, function: String = __FUNCTION__) {
		let (enabled, enabledSink) = HotSignal<Bool>.pipe()
		self.init(enabledIf: enabled, serializedOnScheduler: serializedOnScheduler, execute, file: file, line: line, function: function)

		enabledSink.put(true)
	}

	/// Initializes an action that will always be enabled, and deliver all
	/// events on the main thread.
	public convenience init(_ execute: Input -> ColdSignal<Output>, file: String = __FILE__, line: Int = __LINE__, function: String = __FUNCTION__) {
		self.init(serializedOnScheduler: MainScheduler(), execute, file: file, line: line, function: function)
	}

	/// Creates a signal that will execute the action on the scheduler given at
	/// initialization time, with the given input, then forward the results.
	///
	/// If the action is disabled when the returned signal is started, the
	/// signal will send an `NSError` corresponding to
	/// `RACError.ActionNotEnabled`, and no result will be sent along the action
	/// itself.
	public func execute(input: Input) -> ColdSignal<Output> {
		return ColdSignal<Output>.lazy {
				let isEnabled = self.enabled.first().value()!
				if (!isEnabled) {
					return .error(RACError.ActionNotEnabled.error)
				}

				return self.executeClosure(input)
<<<<<<< HEAD
					.deliverOn(MainScheduler())
					.on(started: {
=======
					.deliverOn(self.scheduler)
					.on(subscribed: {
>>>>>>> 9763fd4b
						self._executing.value = true
					}, next: { value in
						self._values.put(value)
					}, error: { error in
						self._errors.put(error)
					}, disposed: {
						self._executing.value = false
					})
			}
<<<<<<< HEAD
			.evaluateOn(MainScheduler())
=======
			.subscribeOn(scheduler)
>>>>>>> 9763fd4b
	}
}

extension Action: DebugPrintable {
	public var debugDescription: String {
		return "\(function).Action (\(file):\(line))"
	}
}<|MERGE_RESOLUTION|>--- conflicted
+++ resolved
@@ -107,13 +107,8 @@
 				}
 
 				return self.executeClosure(input)
-<<<<<<< HEAD
-					.deliverOn(MainScheduler())
+					.deliverOn(self.scheduler)
 					.on(started: {
-=======
-					.deliverOn(self.scheduler)
-					.on(subscribed: {
->>>>>>> 9763fd4b
 						self._executing.value = true
 					}, next: { value in
 						self._values.put(value)
@@ -123,11 +118,7 @@
 						self._executing.value = false
 					})
 			}
-<<<<<<< HEAD
-			.evaluateOn(MainScheduler())
-=======
-			.subscribeOn(scheduler)
->>>>>>> 9763fd4b
+			.evaluateOn(scheduler)
 	}
 }
 
