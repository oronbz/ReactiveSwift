import LlamaKit

/// A SignalProducer creates Signals that can produce values of type `T` and/or
/// error out with errors of type `E`. If no errors should be possible, NoError
/// can be specified for `E`.
///
/// SignalProducers can be used to represent operations or tasks, like network
/// requests, where each invocation of start() will create a new underlying
/// operation. This ensures that consumers will receive the results, versus a
/// plain Signal, where the results might be sent before any observers are
/// attached.
///
/// Because of the behavior of start(), different Signals created from the
/// producer may see a different version of Events. The Events may arrive in a
/// different order between Signals, or the stream might be completely
/// different!
public struct SignalProducer<T, E: ErrorType> {
	private let startHandler: (Signal<T, E>.Observer, CompositeDisposable) -> ()

	/// Initializes a SignalProducer that will invoke the given closure once
	/// for each invocation of start().
	///
	/// The events that the closure puts into the given sink will become the
	/// events sent by the started Signal to its observers.
	///
	/// If the Disposable returned from start() is disposed, the given
	/// CompositeDisposable will be disposed as well, at which point work should
	/// be cancelled, and any temporary resources cleaned up. The
	/// CompositeDisposable will also be disposed when an `Error` or `Completed`
	/// event is sent to the sink.
	public init(_ startHandler: (Signal<T, E>.Observer, CompositeDisposable) -> ()) {
		self.startHandler = startHandler
	}

	/// Creates a producer for a Signal that will immediately send one value
	/// then complete.
	public init(value: T) {
		self.init({ observer, disposable in
			sendNext(observer, value)
			sendCompleted(observer)
		})
	}

	/// Creates a producer for a Signal that will immediately send an error.
	public init(error: E) {
		self.init({ observer, disposable in
			sendError(observer, error)
		})
	}

	/// Creates a producer for a Signal that will immediately send one value
	/// then complete, or immediately send an error, depending on the given
	/// Result.
	public init(result: Result<T, E>) {
		switch result {
		case let .Success(value):
			self.init(value: value.unbox)

		case let .Failure(error):
			self.init(error: error.unbox)
		}
	}

	/// Creates a producer for a Signal that will immediately send the values
	/// from the given sequence, then complete.
	public init<S: SequenceType where S.Generator.Element == T>(values: S) {
		self.init({ observer, disposable in
			var generator = values.generate()

			while let value: T = generator.next() {
				sendNext(observer, value)

				if disposable.disposed {
					break
				}
			}

			sendCompleted(observer)
		})
	}

	/// A producer for a Signal that will immediately complete without sending
	/// any values.
	public static var empty: SignalProducer {
		return self { observer, disposable in
			sendCompleted(observer)
		}
	}

	/// A producer for a Signal that will never send any events.
	public static var never: SignalProducer {
		return self { _ in () }
	}

	/// Creates a buffer for Events, with the given capacity, and a
	/// SignalProducer for a signal that will send Events from the buffer.
	///
	/// When events are put into the returned observer (sink), they will be
	/// added to the buffer. If the buffer is already at capacity, the earliest
	/// (oldest) event will be dropped to make room for the new event.
	///
	/// Signals created from the returned producer will stay alive until an
	/// `Error` or `Completed` is added to the buffer. If the buffer does not
	/// contain such an event when the Signal is started, all events sent to the
	/// returned observer will be automatically forwarded to the Signal’s
	/// observers until a terminating event is received.
	///
	/// After an `Error` or `Completed` event has been added to the buffer, the
	/// observer will not add any further events.
	public static func buffer(_ capacity: Int = Int.max) -> (SignalProducer, Signal<T, E>.Observer) {
		precondition(capacity >= 0)

		let lock = NSRecursiveLock()
		lock.name = "org.reactivecocoa.ReactiveCocoa.SignalProducer.buffer"

		var events: [Event<T, E>] = []
		var observers: Bag<Signal<T, E>.Observer>? = Bag()

		let producer = self { observer, disposable in
			lock.lock()
			for event in events {
				observer.put(event)
			}

			let token = observers?.insert(observer)
			lock.unlock()

			if let token = token {
				disposable.addDisposable {
					lock.lock()
					observers?.removeValueForToken(token)
					lock.unlock()
				}
			}
		}

		let observer = Signal<T, E>.Observer { event in
			lock.lock()

			// If not disposed…
			if let liveObservers = observers {
				if event.isTerminating {
					observers = nil
				}

				events.append(event)
				while events.count > capacity {
					events.removeAtIndex(0)
				}

				for observer in liveObservers {
					observer.put(event)
				}
			}

			lock.unlock()
		}

		return (producer, observer)
	}

	/// Creates a SignalProducer that will attempt the given operation once for
	/// each invocation of start().
	///
	/// Upon success, the started signal will send the resulting value then
	/// complete. Upon failure, the started signal will send the error that
	/// occurred.
	public static func try(operation: () -> Result<T, E>) -> SignalProducer {
		return self { observer, disposable in
			switch operation() {
			case let .Success(value):
				sendNext(observer, value.unbox)
				sendCompleted(observer)

			case let .Failure(error):
				sendError(observer, error.unbox)
			}
		}
	}

	/// Creates a Signal from the producer, passes it into the given closure,
	/// then starts sending events on the Signal when the closure has returned.
	///
	/// The closure will also receive a disposable which can be used to cancel
	/// the work associated with the signal, and prevent any future events from
	/// being sent. Add other disposables to the CompositeDisposable to perform
	/// additional cleanup upon termination or cancellation.
	public func startWithSignal(setUp: (Signal<T, E>, CompositeDisposable) -> ()) {
		let (signal, observer, disposable) = Signal<T, E>.disposablePipe()
		setUp(signal, disposable)

		if !disposable.disposed {
			startHandler(observer, disposable)
		}
	}

	/// Creates a Signal from the producer, then attaches the given sink to the
	/// Signal as an observer.
	///
	/// Returns a Disposable which can be used to cancel the work associated
	/// with the Signal, and prevent any future events from being put into the
	/// sink.
	public func start<S: SinkType where S.Element == Event<T, E>>(sink: S) -> Disposable {
		var disposable: Disposable!

		startWithSignal { signal, innerDisposable in
			signal.observe(sink)
			disposable = innerDisposable
		}

		return disposable
	}

	/// Creates a Signal from the producer, then adds exactly one observer to
	/// the Signal, which will invoke the given callbacks when events are
	/// received.
	///
	/// Returns a Disposable which can be used to cancel the work associated
	/// with the Signal, and prevent any future callbacks from being invoked.
	public func start(next: T -> () = doNothing, error: E -> () = doNothing, completed: () -> () = doNothing) -> Disposable {
		return start(Event.sink(next: next, error: error, completed: completed))
	}

	/// Lifts an unary Signal operator to operate upon SignalProducers instead.
	///
	/// In other words, this will create a new SignalProducer which will apply
	/// the given Signal operator to _every_ created Signal, just as if the
	/// operator had been applied to each Signal yielded from start().
	public func lift<U, F>(transform: Signal<T, E> -> Signal<U, F>) -> SignalProducer<U, F> {
		return SignalProducer<U, F> { observer, outerDisposable in
			self.startWithSignal { signal, innerDisposable in
				outerDisposable.addDisposable(innerDisposable)

				let signalDisposable = transform(signal).observe(observer)
				outerDisposable.addDisposable(signalDisposable)

				return
			}
		}
	}

	/// Lifts a binary Signal operator to operate upon SignalProducers instead.
	///
	/// In other words, this will create a new SignalProducer which will apply
	/// the given Signal operator to _every_ Signal created from the two
	/// producers, just as if the operator had been applied to each Signal
	/// yielded from start().
	public func lift<U, F, V, G>(transform: Signal<U, F> -> Signal<T, E> -> Signal<V, G>) -> SignalProducer<U, F> -> SignalProducer<V, G> {
		return { otherProducer in
			return SignalProducer<V, G> { observer, outerDisposable in
				self.startWithSignal { signal, disposable in
					outerDisposable.addDisposable(disposable)

					otherProducer.startWithSignal { otherSignal, otherDisposable in
						outerDisposable.addDisposable(otherDisposable)

						let signalDisposable = transform(otherSignal)(signal).observe(observer)
						outerDisposable.addDisposable(signalDisposable)
					}
				}
			}
		}
	}
}

/// Applies a Signal operator to a SignalProducer (equivalent to
/// SignalProducer.lift).
///
/// This will create a new SignalProducer which will apply the given Signal
/// operator to _every_ created Signal, just as if the operator had been applied
/// to each Signal yielded from start().
///
/// Example:
///
/// 	let filteredProducer = intProducer |> filter { num in num % 2 == 0 }
public func |> <T, E, U, F>(producer: SignalProducer<T, E>, transform: Signal<T, E> -> Signal<U, F>) -> SignalProducer<U, F> {
	return producer.lift(transform)
}

/// Applies a SignalProducer operator to a SignalProducer.
///
/// Example:
///
/// 	filteredProducer
/// 	|> startOn(MainScheduler())
/// 	|> start { signal in
/// 		signal.observe(next: { num in println(num) })
/// 	}
public func |> <T, E, X>(producer: SignalProducer<T, E>, transform: SignalProducer<T, E> -> X) -> X {
	return transform(producer)
}

/// Creates a repeating timer of the given interval, with a reasonable
/// default leeway, sending updates on the given scheduler.
///
/// This timer will never complete naturally, so all invocations of start() must
/// be disposed to avoid leaks.
public func timer(interval: NSTimeInterval, onScheduler scheduler: DateSchedulerType) -> SignalProducer<NSDate, NoError> {
	// Apple's "Power Efficiency Guide for Mac Apps" recommends a leeway of
	// at least 10% of the timer interval.
	return timer(interval, onScheduler: scheduler, withLeeway: interval * 0.1)
}

/// Creates a repeating timer of the given interval, sending updates on the
/// given scheduler.
///
/// This timer will never complete naturally, so all invocations of start() must
/// be disposed to avoid leaks.
public func timer(interval: NSTimeInterval, onScheduler scheduler: DateSchedulerType, withLeeway leeway: NSTimeInterval) -> SignalProducer<NSDate, NoError> {
	precondition(interval >= 0)
	precondition(leeway >= 0)

	return SignalProducer { observer, compositeDisposable in
		let disposable = scheduler.scheduleAfter(scheduler.currentDate.dateByAddingTimeInterval(interval), repeatingEvery: interval, withLeeway: leeway) {
			sendNext(observer, scheduler.currentDate)
		}

		compositeDisposable.addDisposable(disposable)
	}
}

/// Injects side effects to be performed upon the specified signal events.
public func on<T, E>(started: () -> () = doNothing, event: Event<T, E> -> () = doNothing, next: T -> () = doNothing, error: E -> () = doNothing, completed: () -> () = doNothing, terminated: () -> () = doNothing, disposed: () -> () = doNothing)(producer: SignalProducer<T, E>) -> SignalProducer<T, E> {
	return SignalProducer { observer, compositeDisposable in
		started()
		compositeDisposable.addDisposable(disposed)

		producer.startWithSignal { signal, disposable in
			compositeDisposable.addDisposable(disposable)

			let innerObserver = Signal<T, E>.Observer { receivedEvent in
				event(receivedEvent)

				switch receivedEvent {
				case let .Next(value):
					next(value.unbox)

				case let .Error(err):
					error(err.unbox)

				case let .Completed:
					completed()
				}

				if receivedEvent.isTerminating {
					terminated()
				}

				observer.put(receivedEvent)
			}

			signal.observe(innerObserver)
		}
	}
}

/// Starts the returned signal on the given Scheduler.
///
/// This implies that any side effects embedded in the producer will be
/// performed on the given scheduler as well.
///
/// Values may still be sent upon other schedulers—this merely affects where
/// the `start()` method is run.
public func startOn<T, E>(scheduler: SchedulerType)(producer: SignalProducer<T, E>) -> SignalProducer<T, E> {
	return SignalProducer { observer, compositeDisposable in
		let schedulerDisposable = scheduler.schedule {
			producer.startWithSignal { signal, signalDisposable in
				compositeDisposable.addDisposable(signalDisposable)
				signal.observe(observer)
			}
		}

		compositeDisposable.addDisposable(schedulerDisposable)
	}
}

/// Combines the latest value of the receiver with the latest value from
/// the given producer.
///
/// Signals started by the returned producer will not send a value until both
/// inputs have sent at least one value each.
public func combineLatestWith<T, U, E>(otherSignalProducer: SignalProducer<U, E>)(producer: SignalProducer<T, E>) -> SignalProducer<(T, U), E> {
	return producer.lift(combineLatestWith)(otherSignalProducer)
}

/// Zips elements of two signal producers into pairs. The elements of any Nth
/// pair are the Nth elements of the two input producers.
public func zipWith<T, U, E>(otherSignalProducer: SignalProducer<U, E>)(producer: SignalProducer<T, E>) -> SignalProducer<(T, U), E> {
	return producer.lift(zipWith)(otherSignalProducer)
}

/// Combines the values of all the given producers, in the manner described by
/// `combineLatestWith`.
public func combineLatest<A, B, Error>(a: SignalProducer<A, Error>, b: SignalProducer<B, Error>) -> SignalProducer<(A, B), Error> {
	return a |> combineLatestWith(b)
}

/// Combines the values of all the given producers, in the manner described by
/// `combineLatestWith`.
public func combineLatest<A, B, C, Error>(a: SignalProducer<A, Error>, b: SignalProducer<B, Error>, c: SignalProducer<C, Error>) -> SignalProducer<(A, B, C), Error> {
	return combineLatest(a, b)
		|> combineLatestWith(c)
		|> map(repack)
}

/// Combines the values of all the given producers, in the manner described by
/// `combineLatestWith`.
public func combineLatest<A, B, C, D, Error>(a: SignalProducer<A, Error>, b: SignalProducer<B, Error>, c: SignalProducer<C, Error>, d: SignalProducer<D, Error>) -> SignalProducer<(A, B, C, D), Error> {
	return combineLatest(a, b, c)
		|> combineLatestWith(d)
		|> map(repack)
}

/// Combines the values of all the given producers, in the manner described by
/// `combineLatestWith`.
public func combineLatest<A, B, C, D, E, Error>(a: SignalProducer<A, Error>, b: SignalProducer<B, Error>, c: SignalProducer<C, Error>, d: SignalProducer<D, Error>, e: SignalProducer<E, Error>) -> SignalProducer<(A, B, C, D, E), Error> {
	return combineLatest(a, b, c, d)
		|> combineLatestWith(e)
		|> map(repack)
}

/// Combines the values of all the given producers, in the manner described by
/// `combineLatestWith`.
public func combineLatest<A, B, C, D, E, F, Error>(a: SignalProducer<A, Error>, b: SignalProducer<B, Error>, c: SignalProducer<C, Error>, d: SignalProducer<D, Error>, e: SignalProducer<E, Error>, f: SignalProducer<F, Error>) -> SignalProducer<(A, B, C, D, E, F), Error> {
	return combineLatest(a, b, c, d, e)
		|> combineLatestWith(f)
		|> map(repack)
}

/// Combines the values of all the given producers, in the manner described by
/// `combineLatestWith`.
public func combineLatest<A, B, C, D, E, F, G, Error>(a: SignalProducer<A, Error>, b: SignalProducer<B, Error>, c: SignalProducer<C, Error>, d: SignalProducer<D, Error>, e: SignalProducer<E, Error>, f: SignalProducer<F, Error>, g: SignalProducer<G, Error>) -> SignalProducer<(A, B, C, D, E, F, G), Error> {
	return combineLatest(a, b, c, d, e, f)
		|> combineLatestWith(g)
		|> map(repack)
}

/// Combines the values of all the given producers, in the manner described by
/// `combineLatestWith`.
public func combineLatest<A, B, C, D, E, F, G, H, Error>(a: SignalProducer<A, Error>, b: SignalProducer<B, Error>, c: SignalProducer<C, Error>, d: SignalProducer<D, Error>, e: SignalProducer<E, Error>, f: SignalProducer<F, Error>, g: SignalProducer<G, Error>, h: SignalProducer<H, Error>) -> SignalProducer<(A, B, C, D, E, F, G, H), Error> {
	return combineLatest(a, b, c, d, e, f, g)
		|> combineLatestWith(h)
		|> map(repack)
}

/// Combines the values of all the given producers, in the manner described by
/// `combineLatestWith`.
public func combineLatest<A, B, C, D, E, F, G, H, I, Error>(a: SignalProducer<A, Error>, b: SignalProducer<B, Error>, c: SignalProducer<C, Error>, d: SignalProducer<D, Error>, e: SignalProducer<E, Error>, f: SignalProducer<F, Error>, g: SignalProducer<G, Error>, h: SignalProducer<H, Error>, i: SignalProducer<I, Error>) -> SignalProducer<(A, B, C, D, E, F, G, H, I), Error> {
	return combineLatest(a, b, c, d, e, f, g, h)
		|> combineLatestWith(i)
		|> map(repack)
}

/// Combines the values of all the given producers, in the manner described by
/// `combineLatestWith`.
public func combineLatest<A, B, C, D, E, F, G, H, I, J, Error>(a: SignalProducer<A, Error>, b: SignalProducer<B, Error>, c: SignalProducer<C, Error>, d: SignalProducer<D, Error>, e: SignalProducer<E, Error>, f: SignalProducer<F, Error>, g: SignalProducer<G, Error>, h: SignalProducer<H, Error>, i: SignalProducer<I, Error>, j: SignalProducer<J, Error>) -> SignalProducer<(A, B, C, D, E, F, G, H, I, J), Error> {
	return combineLatest(a, b, c, d, e, f, g, h, i)
		|> combineLatestWith(j)
		|> map(repack)
}

/// Zips the values of all the given producers, in the manner described by
/// `zipWith`.
public func zip<A, B, Error>(a: SignalProducer<A, Error>, b: SignalProducer<B, Error>) -> SignalProducer<(A, B), Error> {
	return a |> zipWith(b)
}

/// Zips the values of all the given producers, in the manner described by
/// `zipWith`.
public func zip<A, B, C, Error>(a: SignalProducer<A, Error>, b: SignalProducer<B, Error>, c: SignalProducer<C, Error>) -> SignalProducer<(A, B, C), Error> {
	return zip(a, b)
		|> zipWith(c)
		|> map(repack)
}

/// Zips the values of all the given producers, in the manner described by
/// `zipWith`.
public func zip<A, B, C, D, Error>(a: SignalProducer<A, Error>, b: SignalProducer<B, Error>, c: SignalProducer<C, Error>, d: SignalProducer<D, Error>) -> SignalProducer<(A, B, C, D), Error> {
	return zip(a, b, c)
		|> zipWith(d)
		|> map(repack)
}

/// Zips the values of all the given producers, in the manner described by
/// `zipWith`.
public func zip<A, B, C, D, E, Error>(a: SignalProducer<A, Error>, b: SignalProducer<B, Error>, c: SignalProducer<C, Error>, d: SignalProducer<D, Error>, e: SignalProducer<E, Error>) -> SignalProducer<(A, B, C, D, E), Error> {
	return zip(a, b, c, d)
		|> zipWith(e)
		|> map(repack)
}

/// Zips the values of all the given producers, in the manner described by
/// `zipWith`.
public func zip<A, B, C, D, E, F, Error>(a: SignalProducer<A, Error>, b: SignalProducer<B, Error>, c: SignalProducer<C, Error>, d: SignalProducer<D, Error>, e: SignalProducer<E, Error>, f: SignalProducer<F, Error>) -> SignalProducer<(A, B, C, D, E, F), Error> {
	return zip(a, b, c, d, e)
		|> zipWith(f)
		|> map(repack)
}

/// Zips the values of all the given producers, in the manner described by
/// `zipWith`.
public func zip<A, B, C, D, E, F, G, Error>(a: SignalProducer<A, Error>, b: SignalProducer<B, Error>, c: SignalProducer<C, Error>, d: SignalProducer<D, Error>, e: SignalProducer<E, Error>, f: SignalProducer<F, Error>, g: SignalProducer<G, Error>) -> SignalProducer<(A, B, C, D, E, F, G), Error> {
	return zip(a, b, c, d, e, f)
		|> zipWith(g)
		|> map(repack)
}

/// Zips the values of all the given producers, in the manner described by
/// `zipWith`.
public func zip<A, B, C, D, E, F, G, H, Error>(a: SignalProducer<A, Error>, b: SignalProducer<B, Error>, c: SignalProducer<C, Error>, d: SignalProducer<D, Error>, e: SignalProducer<E, Error>, f: SignalProducer<F, Error>, g: SignalProducer<G, Error>, h: SignalProducer<H, Error>) -> SignalProducer<(A, B, C, D, E, F, G, H), Error> {
	return zip(a, b, c, d, e, f, g)
		|> zipWith(h)
		|> map(repack)
}

/// Zips the values of all the given producers, in the manner described by
/// `zipWith`.
public func zip<A, B, C, D, E, F, G, H, I, Error>(a: SignalProducer<A, Error>, b: SignalProducer<B, Error>, c: SignalProducer<C, Error>, d: SignalProducer<D, Error>, e: SignalProducer<E, Error>, f: SignalProducer<F, Error>, g: SignalProducer<G, Error>, h: SignalProducer<H, Error>, i: SignalProducer<I, Error>) -> SignalProducer<(A, B, C, D, E, F, G, H, I), Error> {
	return zip(a, b, c, d, e, f, g, h)
		|> zipWith(i)
		|> map(repack)
}

/// Zips the values of all the given producers, in the manner described by
/// `zipWith`.
public func zip<A, B, C, D, E, F, G, H, I, J, Error>(a: SignalProducer<A, Error>, b: SignalProducer<B, Error>, c: SignalProducer<C, Error>, d: SignalProducer<D, Error>, e: SignalProducer<E, Error>, f: SignalProducer<F, Error>, g: SignalProducer<G, Error>, h: SignalProducer<H, Error>, i: SignalProducer<I, Error>, j: SignalProducer<J, Error>) -> SignalProducer<(A, B, C, D, E, F, G, H, I, J), Error> {
	return zip(a, b, c, d, e, f, g, h, i)
		|> zipWith(j)
		|> map(repack)
}

/// Forwards the latest value from `producer` whenever `sampler` sends a Next
/// event.
///
/// If `sampler` fires before a value has been observed on `producer`, nothing
/// happens.
///
/// Returns a producer that will send values from `producer`, sampled (possibly
/// multiple times) by `sampler`, then complete once both inputs have completed.
public func sampleOn<T, E>(sampler: SignalProducer<(), NoError>)(producer: SignalProducer<T, E>) -> SignalProducer<T, E> {
	return producer.lift(sampleOn)(sampler)
}

/// Forwards events from `producer` until `trigger` sends a Next or Completed
/// event, at which point the returned producer will complete.
public func takeUntil<T, E>(trigger: SignalProducer<(), NoError>)(producer: SignalProducer<T, E>) -> SignalProducer<T, E> {
	return producer.lift(takeUntil)(trigger)
}

/// Forwards events from `producer` until `replacement` begins sending events.
///
/// Returns a signal which passes through `next`s and `error` from `producer`
/// until `replacement` sends an event, at which point the returned producer
/// will send that event and switch to passing through events from `replacement`
/// instead, regardless of whether `producer` has sent events already.
public func takeUntilReplacement<T, E>(replacement: SignalProducer<T, E>)(producer: SignalProducer<T, E>) -> SignalProducer<T, E> {
	return producer.lift(takeUntilReplacement)(replacement)
}

/// Catches any error that may occur on the input producer, then starts a new
/// producer in its place.
public func catch<T, E, F>(handler: E -> SignalProducer<T, F>)(producer: SignalProducer<T, E>) -> SignalProducer<T, F> {
	return SignalProducer { observer, disposable in
		let serialDisposable = SerialDisposable()
		disposable.addDisposable(serialDisposable)

		producer.startWithSignal { signal, signalDisposable in
			serialDisposable.innerDisposable = signalDisposable

			signal.observe(next: { value in
				sendNext(observer, value)
			}, error: { error in
				handler(error).startWithSignal { signal, signalDisposable in
					serialDisposable.innerDisposable = signalDisposable
					signal.observe(observer)
				}
			}, completed: {
				sendCompleted(observer)
			})
		}
	}
}

/// Describes how multiple signals or producers should be joined together.
public enum JoinStrategy: Equatable {
	/// The signals should be merged, so that any value received on any of the
	/// input signals will be forwarded immediately to the output signal.
	///
	/// The resulting signal will complete only when all inputs have completed.
	case Merge

	/// The signals should be concatenated, so that their values are sent in the
	/// order of the signals themselves.
	///
	/// The resulting signal will complete only when all inputs have completed.
	case Concat

	/// Only the events from the latest input signal should be considered for
	/// the output. Any signals received before that point will be disposed of.
	///
	/// The resulting signal will complete only when the signal-of-signals and
	/// the latest signal has completed.
	case Latest
}

public func == (lhs: JoinStrategy, rhs: JoinStrategy) -> Bool {
	switch (lhs, rhs) {
	case (.Merge, .Merge), (.Concat, .Concat), (.Latest, .Latest):
		return true

	default:
		return false
	}
}

extension JoinStrategy: Printable {
	public var description: String {
		switch self {
		case .Merge:
			return "merge"

		case .Concat:
			return "concatenate"

		case .Latest:
			return "latest"
		}
	}
}

/// Joins together the inner producers sent upon `producer` according to the
/// semantics of the given strategy.
///
/// If `producer` or any of the inner producers emit an error, the returned
/// producer will forward that error immediately.
public func join<T, E>(strategy: JoinStrategy)(producer: SignalProducer<SignalProducer<T, E>, E>) -> SignalProducer<T, E> {
	switch strategy {
	case .Merge:
		return producer |> merge

	case .Concat:
		return producer |> concat

	case .Latest:
		return producer |> switchToLatest
	}
}

/// Maps each event from `producer` to a new producer, then joins the resulting
/// producers together according to the semantics of the given strategy.
///
/// If `producer` or any of the created producers emit an error, the returned
/// producer will forward that error immediately.
public func joinMap<T, U, E>(strategy: JoinStrategy, transform: T -> SignalProducer<U, E>)(producer: SignalProducer<T, E>) -> SignalProducer<U, E> {
	return producer |> map(transform) |> join(strategy)
}

/// Returns a signal which sends all the values from each signal emitted from
/// `producer`, waiting until each inner signal completes before beginning to
/// send the values from the next inner signal.
///
/// If any of the inner signals emit an error, the returned signal will emit
/// that error.
///
/// The returned signal completes only when `producer` and all signals
/// emitted from `producer` complete.
private func concat<T, E>(producer: SignalProducer<SignalProducer<T, E>, E>) -> SignalProducer<T, E> {
	return SignalProducer { observer, disposable in
		let state = ConcatState(observer: observer, disposable: disposable)

		producer.startWithSignal { signal, signalDisposable in
			signal.observe(next: { innerSignalProducer in
				state.enqueueSignalProducer(innerSignalProducer)
			}, error: { error in
				sendError(observer, error)
			}, completed: {
				// Add one last producer to the queue, whose sole job is to
				// "turn out the lights" by completing `observer`.
				let completion: SignalProducer<T, E> = .empty |> on(completed: {
					sendCompleted(observer)
				})

				state.enqueueSignalProducer(completion)
			})

			disposable.addDisposable(signalDisposable)
		}
	}
}

private final class ConcatState<T, E: ErrorType> {
	/// The observer of a started `concat` producer.
	let observer: Signal<T, E>.Observer

	/// The top level disposable of a started `concat` producer.
	let disposable: CompositeDisposable

	/// The active producer, if any, and the producers waiting to be started.
	let queuedSignalProducers: Atomic<[SignalProducer<T, E>]> = Atomic([])

	init(observer: Signal<T, E>.Observer, disposable: CompositeDisposable) {
		self.observer = observer
		self.disposable = disposable
	}

	func enqueueSignalProducer(producer: SignalProducer<T, E>) {
		var shouldStart = true

		queuedSignalProducers.modify { (var queue) in
			// An empty queue means the concat is idle, ready & waiting to start
			// the next producer.
			shouldStart = queue.isEmpty
			queue.append(producer)
			return queue
		}

		if shouldStart {
			startNextSignalProducer(producer)
		}
	}

	func dequeueSignalProducer() -> SignalProducer<T, E>? {
		var nextSignalProducer: SignalProducer<T, E>?

		queuedSignalProducers.modify { (var queue) in
			// Active producers remain in the queue until completed. Since
			// dequeueing happens at completion of the active producer, the
			// first producer in the queue can be removed.
			queue.removeAtIndex(0)
			nextSignalProducer = queue.first
			return queue
		}

		return nextSignalProducer
	}

	/// Subscribes to the given signal producer.
	func startNextSignalProducer(signalProducer: SignalProducer<T, E>) {
		signalProducer.startWithSignal { signal, disposable in
			self.disposable.addDisposable(disposable)

			signal.observe(next: { value in
				sendNext(self.observer, value)
			}, error: { error in
				sendError(self.observer, error)
			}, completed: {
				if let nextSignalProducer = self.dequeueSignalProducer() {
					self.startNextSignalProducer(nextSignalProducer)
				}
			})
		}
	}
}

/// Create a fix point to enable recursive calling of a closure.
private func fix<T, U>(f: (T -> U) -> T -> U) -> T -> U {
	return { f(fix(f))($0) }
}

/// `concat`s `next` onto `producer`.
public func concat<T, E>(next: SignalProducer<T, E>)(producer: SignalProducer<T, E>) -> SignalProducer<T, E> {
	return SignalProducer(values: [producer, next]) |> join(.Concat)
}

/// Returns a producer that forwards values from the latest producer sent on
/// `producer`, ignoring values sent on previous inner producers.
///
/// An error sent on `producer` or the latest inner producer will be sent on the
/// returned producer.
///
/// The returned producer completes when `producer` and the latest inner
/// producer have both completed.
private func switchToLatest<T, E>(producer: SignalProducer<SignalProducer<T, E>, E>) -> SignalProducer<T, E> {
	return SignalProducer<T, E> { sink, disposable in
		producer.startWithSignal { outerSignal, outerDisposable in
			disposable.addDisposable(outerDisposable)

			let latestInnerDisposable = SerialDisposable()
			disposable.addDisposable(latestInnerDisposable)

			let state = Atomic(LatestState<T, E>.initial)
			let updateState = { (action: LatestState<T, E> -> LatestState<T, E>) -> () in
				state.modify(action)
				if state.value.isComplete {
					sendCompleted(sink)
				}
			}

			outerSignal.observe(
				next: { innerProducer in
					innerProducer.startWithSignal { innerSignal, innerDisposable in
						latestInnerDisposable.innerDisposable = innerDisposable
						state.value = state.value.addInnerSignal(innerSignal)

						innerSignal.observe(SinkOf { event in
							switch event {
							case .Completed:
								updateState { $0.completeInnerSignal(innerSignal) }
							default:
								state.withValue { value -> () in
									if value.isIncompleteLatestInnerSignal(innerSignal) {
										sink.put(event)
									}
								}
							}
						})
					}
				}, error: { error in
					sendError(sink, error)
				}, completed: {
					updateState { $0.completeOuterSignal() }
				})
		}
	}
}

private struct LatestState<T, E: ErrorType> {
	let outerSignalComplete: Bool
	let latestInnerSignal: LatestStateInnerSignal<T, E>

	static var initial: LatestState {
		return LatestState(
			outerSignalComplete: false,
			latestInnerSignal: .Complete)
	}

	func completeOuterSignal() -> LatestState<T, E> {
		return LatestState(
			outerSignalComplete: true,
			latestInnerSignal: latestInnerSignal)
	}

	func addInnerSignal(signal: Signal<T, E>) -> LatestState<T, E> {
		if isComplete {
			return self
		} else {
			return LatestState(
				outerSignalComplete: outerSignalComplete,
				latestInnerSignal: .Incomplete(signal))
		}
	}

	func completeInnerSignal(signal: Signal<T, E>) -> LatestState<T, E> {
		if isIncompleteLatestInnerSignal(signal) {
			return LatestState(
				outerSignalComplete: outerSignalComplete,
				latestInnerSignal: .Complete)
		} else {
			return self
		}
	}

	func isIncompleteLatestInnerSignal(signal: Signal<T, E>) -> Bool {
		switch latestInnerSignal {
		case .Incomplete(let latestSignal) where signal === latestSignal:
			return true
		case .Incomplete, .Complete:
			return false
		}
	}

	var isComplete: Bool {
		switch latestInnerSignal {
		case .Complete:
			return outerSignalComplete
		case .Incomplete:
			return false
		}
	}
}

private enum LatestStateInnerSignal<T, E: ErrorType> {
	case Complete
	case Incomplete(Signal<T, E>)
}

/// Returns a producer that forwards values from the latest producer sent on
/// `producer`, ignoring values sent on previous inner producers.
///
/// An error sent on `producer` or the latest inner producer will be sent on the
/// returned producer.
///
/// The returned producer completes when `producer` and the latest inner 
/// producer have both completed.
public func latest<T, E>(producer: SignalProducer<SignalProducer<T, E>, E>) -> SignalProducer<T, E> {
	return SignalProducer<T, E> { sink, disposable in
		producer.startWithSignal { outerSignal, outerDisposable in
			disposable.addDisposable(outerDisposable)

			let latestInnerDisposable = SerialDisposable()
			disposable.addDisposable(latestInnerDisposable)
			
			let state = Atomic(LatestState<T, E>())
			let updateState = { (action: LatestState<T, E> -> LatestState<T, E>) -> () in
				state.modify(action)
				if state.value.isComplete {
					sendCompleted(sink)
				}
			}
			
			outerSignal.observe(
				next: { innerProducer in
					innerProducer.startWithSignal { innerSignal, innerDisposable in
						latestInnerDisposable.innerDisposable = innerDisposable
						state.modify { state in
							return state.isComplete
								? state
								: LatestState(
									outerSignalComplete: state.outerSignalComplete,
									latestIncompleteSignal: innerSignal)
						}
						
						innerSignal.observe(SinkOf { event in
							switch event {
							case .Completed:
								updateState { state in
									return state.isLatestIncompleteSignal(innerSignal)
										? LatestState(
											outerSignalComplete: state.outerSignalComplete,
											latestIncompleteSignal: nil)
										: state
								}
							default:
								state.withValue { value -> () in
									if value.isLatestIncompleteSignal(innerSignal) {
										sink.put(event)
									}
								}
							}
						})
					}
				}, error: { error in
					sendError(sink, error)
				}, completed: {
					updateState { state in
						LatestState(
							outerSignalComplete: true,
							latestIncompleteSignal: state.latestIncompleteSignal)
					}
				})
		}
	}
}

private struct LatestState<T, E: ErrorType> {
	let outerSignalComplete = false
	let latestIncompleteSignal: Signal<T, E>? = nil
	
	func isLatestIncompleteSignal(signal: Signal<T, E>) -> Bool {
		if let latestIncompleteSignal = latestIncompleteSignal {
			return latestIncompleteSignal === signal
		} else {
			return false
		}
	}
	
	var isComplete: Bool {
		return outerSignalComplete && latestIncompleteSignal == nil
	}
}

/// Maps each value from `producer` to a signal, the `latest`s the resulting
/// signal of signals.
public func latestMap<T, U, E>(transform: T -> SignalProducer<U, E>)(producer: SignalProducer<T, E>) -> SignalProducer<U, E> {
	return producer |> map(transform) |> latest
}

/// Merges a `producer` of SignalProducers down into a single producer, biased toward the producers
/// added earlier. Returns a SignalProducer that will forward signals from the original producers
/// as they arrive.
private func merge<T, E>(producer: SignalProducer<SignalProducer<T, E>, E>) -> SignalProducer<T, E> {
	return SignalProducer<T, E> { relayObserver, relayDisposable in
		let inFlight = Atomic(1)

		let decrementInFlight: () -> () = {
			let orig = inFlight.modify { $0 - 1 }
			if orig == 1 {
				sendCompleted(relayObserver)
			}
		}

		producer.startWithSignal { producerSignal, producerDisposable in
			relayDisposable.addDisposable(producerDisposable)

			producerSignal.observe(next: { innerProducer in
				innerProducer.startWithSignal { innerProducerSignal, innerProducerDisposable in
					inFlight.modify { $0 + 1 }

					let innerProducerHandle = relayDisposable.addDisposable(innerProducerDisposable)

					innerProducerSignal.observe(Signal<T,E>.Observer { event in
						if event.isTerminating {
							innerProducerHandle.remove()
						}

						switch event {
						case .Completed:
							decrementInFlight()

						default:
							relayObserver.put(event)
						}
					})
				}
			}, error: { error in
				sendError(relayObserver, error)
			}, completed: {
				decrementInFlight()
			})
		}
	}
}

<<<<<<< HEAD
=======
/// Maps each event from `producer` to a new producer, then
/// `merge`s the resulting producers together.
public func mergeMap<T, U, E>(transform: T -> SignalProducer<U, E>)(producer: SignalProducer<T, E>) -> SignalProducer<U, E> {
	return producer |> map(transform) |> merge
}

>>>>>>> 0ce2b365
/// Repeats `producer` a total of `count` times.
/// Repeating `1` times results in a equivalent signal producer.
public func times<T, E>(count: Int)(producer: SignalProducer<T, E>) -> SignalProducer<T, E> {
	precondition(count >= 0)

	if count == 0 {
		return .empty
	} else if count == 1 {
		return producer
	}

	return SignalProducer { observer, disposable in
		let serialDisposable = SerialDisposable()
		disposable.addDisposable(serialDisposable)

		var remainingTimes = count

		let iterate = fix { recur in
			{
				producer.startWithSignal { signal, signalDisposable in
					serialDisposable.innerDisposable = signalDisposable

					signal.observe(next: { value in
						sendNext(observer, value)
						}, error: { error in
							sendError(observer, error)
						}, completed: {
							if --remainingTimes > 0 {
								recur()
							} else {
								sendCompleted(observer)
							}
					})
				}
			}
		}

		iterate()
	}
}

/// Ignores errors up to `count` times.
public func retry<T, E>(count: Int)(producer: SignalProducer<T, E>) -> SignalProducer<T, E> {
	precondition(count >= 0)

	if count == 0 {
		return producer
	} else {
		return producer |> catch { _ in
			producer |> retry(count - 1)
		}
	}
}

/// Waits for completion of `producer`, *then* forwards all events from
/// `replacement`. Any error sent from `producer` is forwarded immediately, in
/// which case `replacement` will not be started, and none of its events will be
/// be forwarded. All values sent from `producer` are ignored.
public func then<T, U, E>(replacement: SignalProducer<U, E>)(producer: SignalProducer<T, E>) -> SignalProducer<U, E> {
	let relay = SignalProducer<U, E> { observer, observerDisposable in
		producer.startWithSignal { signal, signalDisposable in
			observerDisposable.addDisposable(signalDisposable)

			signal.observe(error: { error in
				sendError(observer, error)
			}, completed: {
				sendCompleted(observer)
			})
		}
	}

	return relay |> concat(replacement)
}

/// Starts the producer, then blocks, waiting for the first value.
public func first<T, E>(producer: SignalProducer<T, E>) -> Result<T, E>? {
	return producer |> take(1) |> single
}

/// Starts the producer, then blocks, waiting for events: Next and Completed.
/// When a single value or error is sent, the returned `Result` will represent
/// those cases. However, when no values are sent, or when more than one value
/// is sent, `nil` will be returned.
public func single<T, E>(producer: SignalProducer<T, E>) -> Result<T, E>? {
	let semaphore = dispatch_semaphore_create(0)
	var result: Result<T, E>?

	producer
		|> take(2)
		|> start(next: { value in
			if result != nil {
				// Move into failure state after recieving another value.
				result = nil
				return
			}

			result = success(value)
		}, error: { error in
			result = failure(error)
			dispatch_semaphore_signal(semaphore)
		}, completed: {
			dispatch_semaphore_signal(semaphore)
			return
		})

	dispatch_semaphore_wait(semaphore, DISPATCH_TIME_FOREVER)
	return result
}

/// Starts the producer, then blocks, waiting for the last value.
public func last<T, E>(producer: SignalProducer<T, E>) -> Result<T, E>? {
	return producer |> takeLast(1) |> single
}

/// Starts the producer, then blocks, waiting for completion.
public func wait<T, E>(producer: SignalProducer<T, E>) -> Result<(), E> {
	let result = producer |> then(SignalProducer(value: ())) |> last
	return result!
}

/// SignalProducer.startWithSignal() as a free function, for easier use with |>.
public func startWithSignal<T, E>(setUp: (Signal<T, E>, CompositeDisposable) -> ())(producer: SignalProducer<T, E>) -> () {
	return producer.startWithSignal(setUp)
}

/// SignalProducer.start() as a free function, for easier use with |>.
public func start<T, E, S: SinkType where S.Element == Event<T, E>>(sink: S)(producer: SignalProducer<T, E>) -> Disposable {
	return producer.start(sink)
}

/// SignalProducer.start() as a free function, for easier use with |>.
public func start<T, E>(next: T -> () = doNothing, error: E -> () = doNothing, completed: () -> () = doNothing)(producer: SignalProducer<T, E>) -> Disposable {
	return producer.start(next: next, error: error, completed: completed)
}<|MERGE_RESOLUTION|>--- conflicted
+++ resolved
@@ -778,118 +778,6 @@
 			let latestInnerDisposable = SerialDisposable()
 			disposable.addDisposable(latestInnerDisposable)
 
-			let state = Atomic(LatestState<T, E>.initial)
-			let updateState = { (action: LatestState<T, E> -> LatestState<T, E>) -> () in
-				state.modify(action)
-				if state.value.isComplete {
-					sendCompleted(sink)
-				}
-			}
-
-			outerSignal.observe(
-				next: { innerProducer in
-					innerProducer.startWithSignal { innerSignal, innerDisposable in
-						latestInnerDisposable.innerDisposable = innerDisposable
-						state.value = state.value.addInnerSignal(innerSignal)
-
-						innerSignal.observe(SinkOf { event in
-							switch event {
-							case .Completed:
-								updateState { $0.completeInnerSignal(innerSignal) }
-							default:
-								state.withValue { value -> () in
-									if value.isIncompleteLatestInnerSignal(innerSignal) {
-										sink.put(event)
-									}
-								}
-							}
-						})
-					}
-				}, error: { error in
-					sendError(sink, error)
-				}, completed: {
-					updateState { $0.completeOuterSignal() }
-				})
-		}
-	}
-}
-
-private struct LatestState<T, E: ErrorType> {
-	let outerSignalComplete: Bool
-	let latestInnerSignal: LatestStateInnerSignal<T, E>
-
-	static var initial: LatestState {
-		return LatestState(
-			outerSignalComplete: false,
-			latestInnerSignal: .Complete)
-	}
-
-	func completeOuterSignal() -> LatestState<T, E> {
-		return LatestState(
-			outerSignalComplete: true,
-			latestInnerSignal: latestInnerSignal)
-	}
-
-	func addInnerSignal(signal: Signal<T, E>) -> LatestState<T, E> {
-		if isComplete {
-			return self
-		} else {
-			return LatestState(
-				outerSignalComplete: outerSignalComplete,
-				latestInnerSignal: .Incomplete(signal))
-		}
-	}
-
-	func completeInnerSignal(signal: Signal<T, E>) -> LatestState<T, E> {
-		if isIncompleteLatestInnerSignal(signal) {
-			return LatestState(
-				outerSignalComplete: outerSignalComplete,
-				latestInnerSignal: .Complete)
-		} else {
-			return self
-		}
-	}
-
-	func isIncompleteLatestInnerSignal(signal: Signal<T, E>) -> Bool {
-		switch latestInnerSignal {
-		case .Incomplete(let latestSignal) where signal === latestSignal:
-			return true
-		case .Incomplete, .Complete:
-			return false
-		}
-	}
-
-	var isComplete: Bool {
-		switch latestInnerSignal {
-		case .Complete:
-			return outerSignalComplete
-		case .Incomplete:
-			return false
-		}
-	}
-}
-
-private enum LatestStateInnerSignal<T, E: ErrorType> {
-	case Complete
-	case Incomplete(Signal<T, E>)
-}
-
-/// Returns a producer that forwards values from the latest producer sent on
-/// `producer`, ignoring values sent on previous inner producers.
-///
-/// An error sent on `producer` or the latest inner producer will be sent on the
-/// returned producer.
-///
-/// The returned producer completes when `producer` and the latest inner 
-/// producer have both completed.
-public func latest<T, E>(producer: SignalProducer<SignalProducer<T, E>, E>) -> SignalProducer<T, E> {
-	return SignalProducer<T, E> { sink, disposable in
-		producer.startWithSignal { outerSignal, outerDisposable in
-			disposable.addDisposable(outerDisposable)
-
-			let latestInnerDisposable = SerialDisposable()
-			disposable.addDisposable(latestInnerDisposable)
-			
 			let state = Atomic(LatestState<T, E>())
 			let updateState = { (action: LatestState<T, E> -> LatestState<T, E>) -> () in
 				state.modify(action)
@@ -897,7 +785,7 @@
 					sendCompleted(sink)
 				}
 			}
-			
+
 			outerSignal.observe(
 				next: { innerProducer in
 					innerProducer.startWithSignal { innerSignal, innerDisposable in
@@ -909,7 +797,7 @@
 									outerSignalComplete: state.outerSignalComplete,
 									latestIncompleteSignal: innerSignal)
 						}
-						
+
 						innerSignal.observe(SinkOf { event in
 							switch event {
 							case .Completed:
@@ -945,7 +833,7 @@
 private struct LatestState<T, E: ErrorType> {
 	let outerSignalComplete = false
 	let latestIncompleteSignal: Signal<T, E>? = nil
-	
+
 	func isLatestIncompleteSignal(signal: Signal<T, E>) -> Bool {
 		if let latestIncompleteSignal = latestIncompleteSignal {
 			return latestIncompleteSignal === signal
@@ -953,16 +841,10 @@
 			return false
 		}
 	}
-	
+
 	var isComplete: Bool {
 		return outerSignalComplete && latestIncompleteSignal == nil
 	}
-}
-
-/// Maps each value from `producer` to a signal, the `latest`s the resulting
-/// signal of signals.
-public func latestMap<T, U, E>(transform: T -> SignalProducer<U, E>)(producer: SignalProducer<T, E>) -> SignalProducer<U, E> {
-	return producer |> map(transform) |> latest
 }
 
 /// Merges a `producer` of SignalProducers down into a single producer, biased toward the producers
@@ -1011,15 +893,6 @@
 	}
 }
 
-<<<<<<< HEAD
-=======
-/// Maps each event from `producer` to a new producer, then
-/// `merge`s the resulting producers together.
-public func mergeMap<T, U, E>(transform: T -> SignalProducer<U, E>)(producer: SignalProducer<T, E>) -> SignalProducer<U, E> {
-	return producer |> map(transform) |> merge
-}
-
->>>>>>> 0ce2b365
 /// Repeats `producer` a total of `count` times.
 /// Repeating `1` times results in a equivalent signal producer.
 public func times<T, E>(count: Int)(producer: SignalProducer<T, E>) -> SignalProducer<T, E> {
