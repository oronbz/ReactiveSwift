--- conflicted
+++ resolved
@@ -818,14 +818,11 @@
 									latestIncompleteSignal: innerSignal)
 						}
 
-<<<<<<< HEAD
 						// Don't dispose of the previous signal until we've
 						// registered this new signal as the latest, or else we
 						// may inadvertently send Interrupted to our observer.
 						latestInnerDisposable.innerDisposable = innerDisposable
 
-=======
->>>>>>> d32d1474
 						innerSignal.observe(SinkOf { event in
 							switch event {
 							case .Completed:
