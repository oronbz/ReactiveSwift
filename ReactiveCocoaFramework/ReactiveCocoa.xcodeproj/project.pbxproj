--- conflicted
+++ resolved
@@ -2019,13 +2019,8 @@
 			);
 			name = "ReactiveCocoaTests-iOS";
 			productName = "ReactiveCocoaTests-iOS";
-<<<<<<< HEAD
-			productReference = 5FAF5223174D4C2000CAC810 /* ReactiveCocoaTests-iOS.octest */;
-			productType = "com.apple.product-type.bundle.ocunit-test";
-=======
 			productReference = 5FAF5223174D4C2000CAC810 /* ReactiveCocoaTests-iOS.xctest */;
 			productType = "com.apple.product-type.bundle";
->>>>>>> 01338837
 		};
 		88037F8215056328001A5B19 /* ReactiveCocoa */ = {
 			isa = PBXNativeTarget;
@@ -2061,13 +2056,8 @@
 			);
 			name = ReactiveCocoaTests;
 			productName = GHObservableTests;
-<<<<<<< HEAD
-			productReference = 88CDF7DC15000FCF00163A9F /* ReactiveCocoaTests.octest */;
-			productType = "com.apple.product-type.bundle.ocunit-test";
-=======
 			productReference = 88CDF7DC15000FCF00163A9F /* ReactiveCocoaTests.xctest */;
 			productType = "com.apple.product-type.bundle.unit-test";
->>>>>>> 01338837
 		};
 		88F440AA153DAC820097B4C3 /* ReactiveCocoa-iOS */ = {
 			isa = PBXNativeTarget;
@@ -3073,11 +3063,6 @@
 				INFOPLIST_FILE = "ReactiveCocoaTests/ReactiveCocoaTests-Info.plist";
 				OTHER_LDFLAGS = "-ObjC";
 				PRODUCT_NAME = ReactiveCocoaTests;
-<<<<<<< HEAD
-				WRAPPER_EXTENSION = octest;
-=======
-				VALID_ARCHS = x86_64;
->>>>>>> 01338837
 			};
 			name = Test;
 		};
@@ -3126,11 +3111,6 @@
 				INFOPLIST_FILE = "ReactiveCocoaTests/ReactiveCocoaTests-Info.plist";
 				OTHER_LDFLAGS = "-ObjC";
 				PRODUCT_NAME = ReactiveCocoaTests;
-<<<<<<< HEAD
-				WRAPPER_EXTENSION = octest;
-=======
-				VALID_ARCHS = x86_64;
->>>>>>> 01338837
 			};
 			name = Debug;
 		};
@@ -3151,11 +3131,6 @@
 				INFOPLIST_FILE = "ReactiveCocoaTests/ReactiveCocoaTests-Info.plist";
 				OTHER_LDFLAGS = "-ObjC";
 				PRODUCT_NAME = ReactiveCocoaTests;
-<<<<<<< HEAD
-				WRAPPER_EXTENSION = octest;
-=======
-				VALID_ARCHS = x86_64;
->>>>>>> 01338837
 			};
 			name = Release;
 		};
@@ -3275,11 +3250,6 @@
 				INFOPLIST_FILE = "ReactiveCocoaTests/ReactiveCocoaTests-Info.plist";
 				OTHER_LDFLAGS = "-ObjC";
 				PRODUCT_NAME = ReactiveCocoaTests;
-<<<<<<< HEAD
-				WRAPPER_EXTENSION = octest;
-=======
-				VALID_ARCHS = x86_64;
->>>>>>> 01338837
 			};
 			name = Profile;
 		};
