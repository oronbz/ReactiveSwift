//
//  RACSubscribableProtocol.m
//  ReactiveCocoa
//
//  Created by Justin Spahr-Summers on 2012-09-06.
//  Copyright (c) 2012 GitHub, Inc. All rights reserved.
//

#import "RACSubscribableProtocol.h"
#import "NSObject+RACExtensions.h"
#import "RACBehaviorSubject.h"
#import "RACCancelableSubscribable+Private.h"
#import "RACConnectableSubscribable+Private.h"
#import "RACDisposable.h"
#import "RACGroupedSubscribable.h"
#import "RACMaybe.h"
#import "RACScheduler.h"
#import "RACSubject.h"
#import "RACSubscriber.h"
#import "RACTuple.h"
#import "RACUnit.h"
#import <libkern/OSAtomic.h>
#import "NSObject+RACPropertySubscribing.h"
#import "RACBlockTrampoline.h"
#import "NSObject+RACFastEnumeration.h"

NSString * const RACSubscribableErrorDomain = @"RACSubscribableErrorDomain";

@concreteprotocol(RACSubscribable)

#pragma mark RACStream

+ (instancetype)empty {
	return nil;
}

+ (instancetype)return:(id)value {
	return nil;
}

// We can't actually provide a useful default implementation of these methods,
// because conforming classes will be required to implement them anyways.
- (instancetype)bind:(id (^)(id value))block {
	return nil;
}

- (instancetype)concat:(id<RACStream>)stream {
	return nil;
}

- (instancetype)flatten {
	return nil;
}

#pragma mark RACSubscribable

- (RACDisposable *)subscribe:(id<RACSubscriber>)subscriber {
	return nil;
}

- (RACDisposable *)subscribeNext:(void (^)(id x))nextBlock {
	NSParameterAssert(nextBlock != NULL);
	
	RACSubscriber *o = [RACSubscriber subscriberWithNext:nextBlock error:NULL completed:NULL];
	return [self subscribe:o];
}

- (RACDisposable *)subscribeNext:(void (^)(id x))nextBlock completed:(void (^)(void))completedBlock {
	NSParameterAssert(nextBlock != NULL);
	NSParameterAssert(completedBlock != NULL);
	
	RACSubscriber *o = [RACSubscriber subscriberWithNext:nextBlock error:NULL completed:completedBlock];
	return [self subscribe:o];
}

- (RACDisposable *)subscribeNext:(void (^)(id x))nextBlock error:(void (^)(NSError *error))errorBlock completed:(void (^)(void))completedBlock {
	NSParameterAssert(nextBlock != NULL);
	NSParameterAssert(errorBlock != NULL);
	NSParameterAssert(completedBlock != NULL);
	
	RACSubscriber *o = [RACSubscriber subscriberWithNext:nextBlock error:errorBlock completed:completedBlock];
	return [self subscribe:o];
}

- (RACDisposable *)subscribeError:(void (^)(NSError *error))errorBlock {
	NSParameterAssert(errorBlock != NULL);
	
	RACSubscriber *o = [RACSubscriber subscriberWithNext:NULL error:errorBlock completed:NULL];
	return [self subscribe:o];
}

- (RACDisposable *)subscribeCompleted:(void (^)(void))completedBlock {
	NSParameterAssert(completedBlock != NULL);
	
	RACSubscriber *o = [RACSubscriber subscriberWithNext:NULL error:NULL completed:completedBlock];
	return [self subscribe:o];
}

- (RACDisposable *)subscribeNext:(void (^)(id x))nextBlock error:(void (^)(NSError *error))errorBlock {
	NSParameterAssert(nextBlock != NULL);
	NSParameterAssert(errorBlock != NULL);
	
	RACSubscriber *o = [RACSubscriber subscriberWithNext:nextBlock error:errorBlock completed:NULL];
	return [self subscribe:o];
}

- (RACDisposable *)subscribeError:(void (^)(NSError *))errorBlock completed:(void (^)(void))completedBlock {
	NSParameterAssert(completedBlock != NULL);
	NSParameterAssert(errorBlock != NULL);
	
	RACSubscriber *o = [RACSubscriber subscriberWithNext:NULL error:errorBlock completed:completedBlock];
	return [self subscribe:o];
}

- (id<RACSubscribable>)injectObjectWeakly:(id)object {
	__unsafe_unretained id weakObject = object;
	return [RACSubscribable createSubscribable:^(id<RACSubscriber> subscriber) {
		return [self subscribeNext:^(id x) {
			id strongObject = weakObject;
			[subscriber sendNext:[RACTuple tupleWithObjectsFromArray:[NSArray arrayWithObjects:x ? : [RACTupleNil tupleNil], strongObject, nil]]];
		} error:^(NSError *error) {
			[subscriber sendError:error];
		} completed:^{
			[subscriber sendCompleted];
		}];
	}];
}

- (id<RACSubscribable>)doNext:(void (^)(id x))block {
	NSParameterAssert(block != NULL);

	return [RACSubscribable createSubscribable:^(id<RACSubscriber> subscriber) {
		return [self subscribeNext:^(id x) {
			block(x);
			[subscriber sendNext:x];
		} error:^(NSError *error) {
			[subscriber sendError:error];
		} completed:^{
			[subscriber sendCompleted];
		}];
	}];
}

- (id<RACSubscribable>)doError:(void (^)(NSError *error))block {
	NSParameterAssert(block != NULL);
	
	return [RACSubscribable createSubscribable:^(id<RACSubscriber> subscriber) {
		return [self subscribeNext:^(id x) {
			[subscriber sendNext:x];
		} error:^(NSError *error) {
			block(error);
			[subscriber sendError:error];
		} completed:^{
			[subscriber sendCompleted];
		}];
	}];
}

- (id<RACSubscribable>)doCompleted:(void (^)(void))block {
	NSParameterAssert(block != NULL);
	
	return [RACSubscribable createSubscribable:^(id<RACSubscriber> subscriber) {
		return [self subscribeNext:^(id x) {
			[subscriber sendNext:x];
		} error:^(NSError *error) {
			[subscriber sendError:error];
		} completed:^{
			block();
			[subscriber sendCompleted];
		}];
	}];
}

- (id<RACSubscribable>)throttle:(NSTimeInterval)interval {
	return [RACSubscribable createSubscribable:^(id<RACSubscriber> subscriber) {
		__block id lastDelayedId = nil;
		return [self subscribeNext:^(id x) {
			if(lastDelayedId != nil) [self rac_cancelPreviousPerformBlockRequestsWithId:lastDelayedId];
			lastDelayedId = [self rac_performBlock:^{
				[subscriber sendNext:x];
			} afterDelay:interval];
		} error:^(NSError *error) {
			[self rac_cancelPreviousPerformBlockRequestsWithId:lastDelayedId];
			[subscriber sendError:error];
		} completed:^{
			[subscriber sendCompleted];
		}];
	}];
}

- (id<RACSubscribable>)delay:(NSTimeInterval)interval {
	return [RACSubscribable createSubscribable:^(id<RACSubscriber> subscriber) {
		__block id lastDelayedId = nil;
		return [self subscribeNext:^(id x) {
			lastDelayedId = [self rac_performBlock:^{
				[subscriber sendNext:x];
			} afterDelay:interval];
		} error:^(NSError *error) {
			[self rac_cancelPreviousPerformBlockRequestsWithId:lastDelayedId];
			[subscriber sendError:error];
		} completed:^{
			[subscriber sendCompleted];
		}];
	}];
}

- (id<RACSubscribable>)repeat {
	return [RACSubscribable createSubscribable:^(id<RACSubscriber> subscriber) {
		__block RACDisposable *currentDisposable = nil;
		
		__block RACSubscriber *innerObserver = [RACSubscriber subscriberWithNext:^(id x) {
			[subscriber sendNext:x];
		} error:^(NSError *error) {
			[subscriber sendError:error];
		} completed:^{
			currentDisposable = [self subscribe:innerObserver];
		}];
		
		currentDisposable = [self subscribe:innerObserver];
		
		return [RACDisposable disposableWithBlock:^{
			[currentDisposable dispose];
		}];
	}];
}

- (id<RACSubscribable>)asMaybes {
	return [RACSubscribable createSubscribable:^(id<RACSubscriber> subscriber) {
		__block RACDisposable *currentDisposable = nil;
		
		__block RACSubscriber *innerObserver = [RACSubscriber subscriberWithNext:^(id x) {
			[subscriber sendNext:[RACMaybe maybeWithObject:x]];
		} error:^(NSError *error) {
			[subscriber sendNext:[RACMaybe maybeWithError:error]];
			currentDisposable = [self subscribe:innerObserver];
		} completed:^{
			[subscriber sendCompleted];
		}];
		
		currentDisposable = [self subscribe:innerObserver];
		
		return [RACDisposable disposableWithBlock:^{
			[currentDisposable dispose];
		}];
	}];
}

- (id<RACSubscribable>)catch:(id<RACSubscribable> (^)(NSError *error))catchBlock {
	NSParameterAssert(catchBlock != NULL);
		
	return [RACSubscribable createSubscribable:^(id<RACSubscriber> subscriber) {
		__block RACDisposable *innerDisposable = nil;
		RACDisposable *outerDisposable = [self subscribeNext:^(id x) {
			[subscriber sendNext:x];
		} error:^(NSError *error) {
			id<RACSubscribable> subscribable = catchBlock(error);
			innerDisposable = [subscribable subscribe:[RACSubscriber subscriberWithNext:^(id x) {
				[subscriber sendNext:x];
			} error:^(NSError *error) {
				[subscriber sendError:error];
			} completed:^{
				[subscriber sendCompleted];
			}]];
		} completed:^{
			[subscriber sendCompleted];
		}];
		
		return [RACDisposable disposableWithBlock:^{
			[innerDisposable dispose];
			[outerDisposable dispose];
		}];
	}];
}

- (id<RACSubscribable>)catchTo:(id<RACSubscribable>)subscribable {
	return [self catch:^(NSError *error) {
		return subscribable;
	}];
}

- (id<RACSubscribable>)finally:(void (^)(void))block {
	NSParameterAssert(block != NULL);
	
	return [RACSubscribable createSubscribable:^(id<RACSubscriber> subscriber) {
		return [self subscribeNext:^(id x) {
			[subscriber sendNext:x];
		} error:^(NSError *error) {
			[subscriber sendError:error];
			block();
		} completed:^{
			[subscriber sendCompleted];
			block();
		}];
	}];
}

- (id<RACSubscribable>)windowWithStart:(id<RACSubscribable>)openSubscribable close:(id<RACSubscribable> (^)(id<RACSubscribable> start))closeBlock {
	NSParameterAssert(openSubscribable != nil);
	NSParameterAssert(closeBlock != NULL);
	
	return [RACSubscribable createSubscribable:^(id<RACSubscriber> subscriber) {
		__block RACSubject *currentWindow = nil;
		__block id<RACSubscribable> currentCloseWindow = nil;
		__block RACDisposable *closeObserverDisposable = NULL;
		
		void (^closeCurrentWindow)(void) = ^{
			[currentWindow sendCompleted];
			currentWindow = nil;
			currentCloseWindow = nil;
			[closeObserverDisposable dispose], closeObserverDisposable = nil;
		};
		
		RACDisposable *openObserverDisposable = [openSubscribable subscribe:[RACSubscriber subscriberWithNext:^(id x) {
			if(currentWindow == nil) {
				currentWindow = [RACSubject subject];
				[subscriber sendNext:currentWindow];
				
				currentCloseWindow = closeBlock(currentWindow);
				closeObserverDisposable = [currentCloseWindow subscribe:[RACSubscriber subscriberWithNext:^(id x) {
					closeCurrentWindow();
				} error:^(NSError *error) {
					closeCurrentWindow();
				} completed:^{
					closeCurrentWindow();
				}]];
			}
		} error:^(NSError *error) {
			
		} completed:^{
			
		}]];
				
		RACDisposable *selfObserverDisposable = [self subscribeNext:^(id x) {
			[currentWindow sendNext:x];
		} error:^(NSError *error) {
			[subscriber sendError:error];
		} completed:^{
			[subscriber sendCompleted];
		}];
				
		return [RACDisposable disposableWithBlock:^{
			[closeObserverDisposable dispose];
			[openObserverDisposable dispose];
			[selfObserverDisposable dispose];
		}];
	}];
}

- (id<RACSubscribable>)buffer:(NSUInteger)bufferCount {
	return [RACSubscribable createSubscribable:^(id<RACSubscriber> subscriber) {
		NSMutableArray *values = [NSMutableArray arrayWithCapacity:bufferCount];
		RACBehaviorSubject *windowOpenSubject = [RACBehaviorSubject behaviorSubjectWithDefaultValue:[RACUnit defaultUnit]];
		RACSubject *windowCloseSubject = [RACSubject subject];
		
		__block RACDisposable *innerDisposable = nil;
		RACDisposable *outerDisposable = [[self windowWithStart:windowOpenSubject close:^(id<RACSubscribable> start) {
			return windowCloseSubject;
		}] subscribeNext:^(id x) {		
			innerDisposable = [x subscribeNext:^(id x) {
				if(values.count % bufferCount == 0) {
					[subscriber sendNext:x];
					[windowCloseSubject sendNext:[RACUnit defaultUnit]];
					[windowOpenSubject sendNext:[RACUnit defaultUnit]];
				}
			}];
		} error:^(NSError *error) {
			[subscriber sendError:error];
		} completed:^{
			[subscriber sendCompleted];
		}];

		return [RACDisposable disposableWithBlock:^{
			[innerDisposable dispose];
			[outerDisposable dispose];
		}];
	}];
}

- (id<RACSubscribable>)bufferWithTime:(NSTimeInterval)interval {
	return [RACSubscribable createSubscribable:^(id<RACSubscriber> subscriber) {
		NSMutableArray *values = [NSMutableArray array];
		RACBehaviorSubject *windowOpenSubject = [RACBehaviorSubject behaviorSubjectWithDefaultValue:[RACUnit defaultUnit]];

		__block RACDisposable *innerDisposable = nil;
		RACDisposable *outerDisposable = [[self windowWithStart:windowOpenSubject close:^(id<RACSubscribable> start) {
			return [[[RACSubscribable interval:interval] take:1] doNext:^(id x) {
				[subscriber sendNext:[RACTuple tupleWithObjectsFromArray:values convertNullsToNils:YES]];
				[values removeAllObjects];
				[windowOpenSubject sendNext:[RACUnit defaultUnit]];
			}];
		}] subscribeNext:^(id x) {
			innerDisposable = [x subscribeNext:^(id x) {
				[values addObject:x ? : [RACTupleNil tupleNil]];
			}];
		} error:^(NSError *error) {
			[subscriber sendError:error];
		} completed:^{
			[subscriber sendCompleted];
		}];

		return [RACDisposable disposableWithBlock:^{
			[innerDisposable dispose];
			[outerDisposable dispose];
		}];
	}];
}

- (id<RACSubscribable>)takeLast:(NSUInteger)count {
	return [RACSubscribable createSubscribable:^(id<RACSubscriber> subscriber) {		
		NSMutableArray *valuesTaken = [NSMutableArray arrayWithCapacity:count];
		return [self subscribeNext:^(id x) {
			[valuesTaken addObject:x ? : [RACTupleNil tupleNil]];
			
			while(valuesTaken.count > count) {
				[valuesTaken removeObjectAtIndex:0];
			}
		} error:^(NSError *error) {
			[subscriber sendError:error];
		} completed:^{
			for(id value in valuesTaken) {
				[subscriber sendNext:[value isKindOfClass:[RACTupleNil class]] ? nil : value];
			}
			
			[subscriber sendCompleted];
		}];
	}];
}

<<<<<<< HEAD
+ (id<RACSubscribable>)combineLatest:(NSArray *)subscribables reduce:(id (^)(RACTuple *xs))reduceBlock {
	NSParameterAssert(reduceBlock != NULL);
	
=======
+ (RACSubscribable *)combineLatest:(NSArray *)subscribables reduce:(id)reduceBlock {
>>>>>>> 5dca277d
	return [RACSubscribable createSubscribable:^(id<RACSubscriber> subscriber) {
		NSMutableSet *disposables = [NSMutableSet setWithCapacity:subscribables.count];
		NSMutableSet *completedSubscribables = [NSMutableSet setWithCapacity:subscribables.count];
		NSMutableDictionary *lastValues = [NSMutableDictionary dictionaryWithCapacity:subscribables.count];
		for(id<RACSubscribable> subscribable in subscribables) {
			RACDisposable *disposable = [subscribable subscribe:[RACSubscriber subscriberWithNext:^(id x) {
				@synchronized(lastValues) {
					[lastValues setObject:x ? : [RACTupleNil tupleNil] forKey:[NSString stringWithFormat:@"%p", subscribable]];

					if(lastValues.count == subscribables.count) {
						NSMutableArray *orderedValues = [NSMutableArray arrayWithCapacity:subscribables.count];
						for(id<RACSubscribable> o in subscribables) {
							[orderedValues addObject:[lastValues objectForKey:[NSString stringWithFormat:@"%p", o]]];
						}

						if (reduceBlock == NULL) {
							[subscriber sendNext:[RACTuple tupleWithObjectsFromArray:orderedValues]];
						} else {
							[subscriber sendNext:[RACBlockTrampoline invokeBlock:reduceBlock withArguments:orderedValues]];
						}
					}
				}
			} error:^(NSError *error) {
				[subscriber sendError:error];
			} completed:^{
				@synchronized(completedSubscribables) {
					[completedSubscribables addObject:subscribable];
					if(completedSubscribables.count == subscribables.count) {
						[subscriber sendCompleted];
					}
				}
			}]];

			if(disposable != nil) {
				[disposables addObject:disposable];
			}
		}

		return [RACDisposable disposableWithBlock:^{
			for(RACDisposable *disposable in disposables) {
				[disposable dispose];
			}
		}];
	}];
}

<<<<<<< HEAD
+ (id<RACSubscribable>)combineLatest:(NSArray *)subscribables {
	return [self combineLatest:subscribables reduce:^ id (RACTuple *xs) { return xs; }];
}

+ (id<RACSubscribable>)whenAll:(NSArray *)subscribables {
	return [self combineLatest:subscribables reduce:^(RACTuple *xs) { return [RACUnit defaultUnit]; }];
=======
+ (RACSubscribable *)combineLatest:(NSArray *)subscribables {
	return [self combineLatest:subscribables reduce:nil];
>>>>>>> 5dca277d
}

+ (id<RACSubscribable>)merge:(NSArray *)subscribables {
	return [subscribables.rac_toSubscribable flatten];
}

- (id<RACSubscribable>)flatten:(NSUInteger)maxConcurrent {
	return [RACSubscribable createSubscribable:^(id<RACSubscriber> subscriber) {
		NSMutableSet *activeSubscribables = [NSMutableSet setWithObject:self];
		NSMutableSet *disposables = [NSMutableSet set];
		NSMutableArray *queuedSubscribables = [NSMutableArray array];

		// Returns whether the subscribable should complete.
		__block BOOL (^dequeueAndSubscribeIfAllowed)(void);
		void (^completeSubscribable)(id<RACSubscribable>) = ^(id<RACSubscribable> subscribable) {
			@synchronized(activeSubscribables) {
				[activeSubscribables removeObject:subscribable];
			}
			
			BOOL completed = dequeueAndSubscribeIfAllowed();
			if (completed) {
				[subscriber sendCompleted];
			}
		};

		void (^addDisposable)(RACDisposable *) = ^(RACDisposable *disposable) {
			if (disposable == nil) return;
			
			@synchronized(disposables) {
				[disposables addObject:disposable];
			}
		};

		dequeueAndSubscribeIfAllowed = ^{
			id<RACSubscribable> subscribable;
			@synchronized(activeSubscribables) {
				@synchronized(queuedSubscribables) {
					BOOL completed = activeSubscribables.count < 1 && queuedSubscribables.count < 1;
					if (completed) return YES;

					// We add one to maxConcurrent since self is an active
					// subscribable at the start and we don't want that to count
					// against the max.
					NSUInteger maxIncludingSelf = maxConcurrent + ([activeSubscribables containsObject:self] ? 1 : 0);
					if (activeSubscribables.count >= maxIncludingSelf && maxConcurrent != 0) return NO;

					if (queuedSubscribables.count < 1) return NO;

					subscribable = queuedSubscribables[0];
					[queuedSubscribables removeObjectAtIndex:0];

					[activeSubscribables addObject:subscribable];
				}
			}

			RACDisposable *disposable = [subscribable subscribe:[RACSubscriber subscriberWithNext:^(id x) {
				[subscriber sendNext:x];
			} error:^(NSError *error) {
				[subscriber sendError:error];
			} completed:^{
				completeSubscribable(subscribable);
			}]];

			addDisposable(disposable);

			return NO;
		};

		RACDisposable *disposable = [self subscribeNext:^(id x) {
			NSAssert([x conformsToProtocol:@protocol(RACSubscribable)], @"The source must be a subscribable of subscribables. Instead, got %@", x);

			id<RACSubscribable> innerSubscribable = x;
			@synchronized(queuedSubscribables) {
				[queuedSubscribables addObject:innerSubscribable];
			}

			dequeueAndSubscribeIfAllowed();
		} error:^(NSError *error) {
			[subscriber sendError:error];
		} completed:^{
			completeSubscribable(self);
		}];

		addDisposable(disposable);

		return [RACDisposable disposableWithBlock:^{
			@synchronized(disposables) {
				[disposables makeObjectsPerformSelector:@selector(dispose)];
			}
		}];
	}];
}

- (id<RACSubscribable>)sequenceNext:(id<RACSubscribable> (^)(void))block {
	NSParameterAssert(block != nil);

	return [RACSubscribable createSubscribable:^(id<RACSubscriber> subscriber) {
		__block RACDisposable *nextDisposable = nil;

		RACDisposable *sourceDisposable = [self subscribeError:^(NSError *error) {
			[subscriber sendError:error];
		} completed:^{
			nextDisposable = [block() subscribe:subscriber];
		}];
		
		return [RACDisposable disposableWithBlock:^{
			[sourceDisposable dispose];
			[nextDisposable dispose];
		}];
	}];
}

- (id<RACSubscribable>)concat {
	return [RACSubscribable createSubscribable:^(id<RACSubscriber> subscriber) {
		__block NSMutableArray *innerSubscribables = [NSMutableArray array];
		__block RACDisposable *currentDisposable = nil;
		__block BOOL outerDone = NO;
		__block RACSubscriber *innerSubscriber = nil;
		
		void (^startNextInnerSubscribable)(void) = ^{
			if(innerSubscribables.count < 1) return;
			
			id<RACSubscribable> currentInnerSubscribable = [innerSubscribables objectAtIndex:0];
			[innerSubscribables removeObjectAtIndex:0];
			currentDisposable = [currentInnerSubscribable subscribe:innerSubscriber];
		};
		
		void (^sendCompletedIfWeReallyAreDone)(void) = ^{
			if(outerDone && innerSubscribables.count < 1 && currentDisposable == nil) {
				[subscriber sendCompleted];
			}
		};
		
		innerSubscriber = [RACSubscriber subscriberWithNext:^(id x) {
			[subscriber sendNext:x];
		} error:^(NSError *error) {
			[subscriber sendError:error];
		} completed:^{
			currentDisposable = nil;
			
			startNextInnerSubscribable();
			sendCompletedIfWeReallyAreDone();
		}];
		
		RACDisposable *sourceDisposable = [self subscribeNext:^(id x) {
			NSAssert1([x conformsToProtocol:@protocol(RACSubscribable)], @"The source must be a subscribable of subscribables. Instead, got %@", x);
			[innerSubscribables addObject:x];
			
			if(currentDisposable == nil) {
				startNextInnerSubscribable();
			}
		} error:^(NSError *error) {
			[subscriber sendError:error];
		} completed:^{
			outerDone = YES;
			
			sendCompletedIfWeReallyAreDone();
		}];
		
		return [RACDisposable disposableWithBlock:^{
			innerSubscribables = nil;
			[sourceDisposable dispose];
			[currentDisposable dispose];
		}];
	}];
}

- (id<RACSubscribable>)aggregateWithStartFactory:(id (^)(void))startFactory combine:(id (^)(id running, id next))combineBlock {
	NSParameterAssert(startFactory != NULL);
	NSParameterAssert(combineBlock != NULL);
	
	return [RACSubscribable createSubscribable:^(id<RACSubscriber> subscriber) {
		__block id runningValue = startFactory();
		return [self subscribeNext:^(id x) {
			runningValue = combineBlock(runningValue, x);
		} error:^(NSError *error) {
			[subscriber sendError:error];
		} completed:^{
			[subscriber sendNext:runningValue];
			[subscriber sendCompleted];
		}];
	}];
}

- (id<RACSubscribable>)scanWithStart:(id)start combine:(id (^)(id running, id next))combineBlock {
	NSParameterAssert(combineBlock != NULL);

	return [RACSubscribable createSubscribable:^(id<RACSubscriber> subscriber) {
		__block id runningValue = start;
		[subscriber sendNext:start];

		return [self subscribeNext:^(id x) {
			runningValue = combineBlock(runningValue, x);
			[subscriber sendNext:runningValue];
		} error:^(NSError *error) {
			[subscriber sendError:error];
		} completed:^{
			[subscriber sendCompleted];
		}];
	}];
}

- (id<RACSubscribable>)aggregateWithStart:(id)start combine:(id (^)(id running, id next))combineBlock {
	return [self aggregateWithStartFactory:^{
		return start;
	} combine:combineBlock];
}

- (RACDisposable *)toProperty:(NSString *)keyPath onObject:(NSObject *)object {
	NSParameterAssert(keyPath != nil);
	NSParameterAssert(object != nil);
	
	__block __unsafe_unretained NSObject *weakObject = object;
	RACDisposable *subscriptionDisposable = [self subscribeNext:^(id x) {
		NSObject *strongObject = weakObject;
		[strongObject setValue:x forKeyPath:keyPath];
	}];
	
	RACDisposable *disposable = [RACDisposable disposableWithBlock:^{
		weakObject = nil;
		[subscriptionDisposable dispose];
	}];

	[object rac_addDeallocDisposable:disposable];

	return disposable;
}

<<<<<<< HEAD
+ (id<RACSubscribable>)interval:(NSTimeInterval)interval {
	__block id<RACSubscribable> subscribable = [RACSubscribable createSubscribable:^RACDisposable *(id<RACSubscriber> subscriber) {
		__block BOOL stop = NO;
		
		dispatch_time_t (^nextFutureTime)(void) = ^{
			return dispatch_time(DISPATCH_TIME_NOW, (int64_t) (interval * NSEC_PER_SEC));
		};
		
		__block void (^sendNext)(void) = ^{
			if(stop) return;
			
			[subscriber sendNext:[RACUnit defaultUnit]];
			
			dispatch_after(nextFutureTime(), dispatch_get_current_queue(), sendNext);
		};
		
		dispatch_after(nextFutureTime(), dispatch_get_current_queue(), sendNext);
		
=======
- (RACSubscribable *)startWith:(id)initialValue {
	return [RACSubscribable createSubscribable:^(id<RACSubscriber> subscriber) {		
		[subscriber sendNext:initialValue];
		
		return [self subscribeNext:^(id x) {
			[subscriber sendNext:x];
		} error:^(NSError *error) {
			[subscriber sendError:error];
		} completed:^{
			[subscriber sendCompleted];
		}];
	}];
}

+ (RACSubscribable *)interval:(NSTimeInterval)interval {
	return [RACSubscribable createSubscribable:^(id<RACSubscriber> subscriber) {
		NSTimer *timer = [NSTimer timerWithTimeInterval:interval target:self selector:@selector(intervalTimerFired:) userInfo:subscriber repeats:YES];
		CFRunLoopAddTimer(CFRunLoopGetMain(), (__bridge CFRunLoopTimerRef)timer, kCFRunLoopCommonModes);

>>>>>>> 5dca277d
		return [RACDisposable disposableWithBlock:^{
			[timer invalidate];
		}];
	}];
}

+ (void)intervalTimerFired:(NSTimer *)timer {
	RACSubscriber *subscriber = timer.userInfo;
	[subscriber sendNext:NSDate.date];
}

- (id<RACSubscribable>)takeUntil:(id<RACSubscribable>)subscribableTrigger {
	return [RACSubscribable createSubscribable:^(id<RACSubscriber> subscriber) {
		__block RACDisposable *selfDisposable = nil;
		__block RACDisposable *triggerDisposable = [subscribableTrigger subscribe:[RACSubscriber subscriberWithNext:^(id x) {
			[selfDisposable dispose], selfDisposable = nil;
			[subscriber sendCompleted];
		} error:^(NSError *error) {
			
		} completed:^{
			
		}]];
		
		selfDisposable = [self subscribeNext:^(id x) {
			[subscriber sendNext:x];
		} error:^(NSError *error) {
			[subscriber sendError:error];
		} completed:^{
			[triggerDisposable dispose];
			[subscriber sendCompleted];
		}];
		
		return [RACDisposable disposableWithBlock:^{
			[triggerDisposable dispose];
			[selfDisposable dispose];
		}];
	}];
}

- (id<RACSubscribable>)takeUntilBlock:(BOOL (^)(id x))predicate {
	NSParameterAssert(predicate != NULL);
	
	return [RACSubscribable createSubscribable:^(id<RACSubscriber> subscriber) {
		__block RACDisposable *selfDisposable = [self subscribeNext:^(id x) {
			BOOL stop = predicate(x);
			if(stop) {
				[selfDisposable dispose], selfDisposable = nil;
				[subscriber sendCompleted];
				return;
			}
			
			[subscriber sendNext:x];
		} error:^(NSError *error) {
			[subscriber sendError:error];
		} completed:^{
			[subscriber sendCompleted];
		}];
		
		return [RACDisposable disposableWithBlock:^{
			[selfDisposable dispose];
		}];
	}];
}

- (id<RACSubscribable>)takeWhileBlock:(BOOL (^)(id x))predicate {
	NSParameterAssert(predicate != NULL);
	
	return [self takeUntilBlock:^BOOL(id x) {
		return !predicate(x);
	}];
}

- (id<RACSubscribable>)switch {
	return [RACSubscribable createSubscribable:^(id<RACSubscriber> subscriber) {
		__block RACDisposable *innerDisposable = nil;
		RACDisposable *selfDisposable = [self subscribeNext:^(id x) {
			NSAssert([x conformsToProtocol:@protocol(RACSubscribable)] || x == nil, @"-switch requires that the source subscribable (%@) send subscribables. Instead we got: %@", self, x);
			
			[innerDisposable dispose], innerDisposable = nil;
			
			innerDisposable = [x subscribeNext:^(id x) {
				[subscriber sendNext:x];
			} error:^(NSError *error) {
				[subscriber sendError:error];
			}];
		} error:^(NSError *error) {
			[subscriber sendError:error];
		} completed:^{
			[subscriber sendCompleted];
		}];
		
		return [RACDisposable disposableWithBlock:^{
			[innerDisposable dispose];
			[selfDisposable dispose];
		}];
	}];
}

- (id)first {
	return [self firstOrDefault:nil];
}

- (id)firstOrDefault:(id)defaultValue {
	return [self firstOrDefault:defaultValue success:NULL error:NULL];
}

- (id)firstOrDefault:(id)defaultValue success:(BOOL *)success error:(NSError **)error {
	NSCondition *condition = [[NSCondition alloc] init];
	condition.name = NSStringFromSelector(_cmd);

	__block id value = defaultValue;

	// Protects against setting 'value' multiple times (e.g. to the second value
	// instead of the first).
	__block BOOL done = NO;

	__block RACDisposable *disposable = [self subscribeNext:^(id x) {
		[condition lock];

		if (!done) {
			value = x;
			if(success != NULL) *success = YES;
			
			done = YES;
			[disposable dispose];
			[condition broadcast];
		}

		[condition unlock];
	} error:^(NSError *e) {
		[condition lock];

		if(success != NULL) *success = NO;
		if(error != NULL) *error = e;

		done = YES;
		[condition broadcast];
		[condition unlock];
	} completed:^{
		[condition lock];

		if(success != NULL) *success = YES;

		done = YES;
		[condition broadcast];
		[condition unlock];
	}];

	[condition lock];
	while (!done) {
		[condition wait];
	}

	[condition unlock];
	return value;
}

+ (id<RACSubscribable>)defer:(id<RACSubscribable> (^)(void))block {
	NSParameterAssert(block != NULL);
	
	return [RACSubscribable createSubscribable:^RACDisposable *(id<RACSubscriber> subscriber) {
		id<RACSubscribable> subscribable = block();
		return [subscribable subscribe:[RACSubscriber subscriberWithNext:^(id x) {
			[subscriber sendNext:x];
		} error:^(NSError *error) {
			[subscriber sendError:error];
		} completed:^{
			[subscriber sendCompleted];
		}]];
	}];
}

- (id<RACSubscribable>)skipUntilBlock:(BOOL (^)(id x))block {
	NSParameterAssert(block != NULL);
	
	return [RACSubscribable createSubscribable:^(id<RACSubscriber> subscriber) {
		__block BOOL keepSkipping = YES;
		return [self subscribeNext:^(id x) {
			if(keepSkipping) {
				keepSkipping = !block(x);
			}
			
			if(!keepSkipping) {
				[subscriber sendNext:x];
			}
		} error:^(NSError *error) {
			[subscriber sendError:error];
		} completed:^{
			[subscriber sendCompleted];
		}];
	}];
}

- (id<RACSubscribable>)skipWhileBlock:(BOOL (^)(id x))block {
	NSParameterAssert(block != NULL);
	
	return [self skipUntilBlock:^BOOL(id x) {
		return !block(x);
	}];
}

- (id<RACSubscribable>)distinctUntilChanged {
	return [RACSubscribable createSubscribable:^(id<RACSubscriber> subscriber) {
		__block id lastValue = nil;
		__block BOOL initial = YES;

		return [self subscribeNext:^(id x) {
			if (initial || (lastValue != x && ![x isEqual:lastValue])) {
				initial = NO;
				lastValue = x;
				[subscriber sendNext:x];
			}
		} error:^(NSError *error) {
			[subscriber sendError:error];
		} completed:^{
			[subscriber sendCompleted];
		}];
	}];
}

- (NSArray *)toArray {
	NSCondition *condition = [[NSCondition alloc] init];
	condition.name = NSStringFromSelector(_cmd);

	NSMutableArray *values = [NSMutableArray array];
	__block BOOL done = NO;
	[self subscribeNext:^(id x) {
		[values addObject:x ? : [NSNull null]];
	} error:^(NSError *error) {
		[condition lock];
		done = YES;
		[condition broadcast];
		[condition unlock];
	} completed:^{
		[condition lock];
		done = YES;
		[condition broadcast];
		[condition unlock];
	}];

	[condition lock];
	while (!done) {
		[condition wait];
	}

	[condition unlock];

	return [values copy];
}

- (RACConnectableSubscribable *)publish {
	return [self multicast:[RACSubject subject]];
}

- (RACConnectableSubscribable *)multicast:(RACSubject *)subject {
	return [RACConnectableSubscribable connectableSubscribableWithSourceSubscribable:self subject:subject];
}

- (id<RACSubscribable>)timeout:(NSTimeInterval)interval {
	return [RACSubscribable createSubscribable:^(id<RACSubscriber> subscriber) {
		__block volatile uint32_t cancelTimeout = 0;
		dispatch_after(dispatch_time(DISPATCH_TIME_NOW, (int64_t) (interval * NSEC_PER_SEC)), dispatch_get_global_queue(DISPATCH_QUEUE_PRIORITY_DEFAULT, 0), ^{
			if(cancelTimeout) return;
			
			[subscriber sendError:[NSError errorWithDomain:RACSubscribableErrorDomain code:RACSubscribableErrorTimedOut userInfo:nil]];
		});
		
		RACDisposable *disposable = [self subscribeNext:^(id x) {
			[subscriber sendNext:x];
		} error:^(NSError *error) {
			[subscriber sendError:error];
		} completed:^{
			OSAtomicOr32Barrier(1, &cancelTimeout);
			[subscriber sendCompleted];
		}];
		
		return [RACDisposable disposableWithBlock:^{
			OSAtomicOr32Barrier(1, &cancelTimeout);
			[disposable dispose];
		}];
	}];
}

- (id<RACSubscribable>)deliverOn:(RACScheduler *)scheduler {
	return [RACSubscribable createSubscribable:^(id<RACSubscriber> subscriber) {
		return [self subscribeNext:^(id x) {
			[scheduler schedule:^{
				[subscriber sendNext:x];
			}];
		} error:^(NSError *error) {
			[scheduler schedule:^{
				[subscriber sendError:error];
			}];
		} completed:^{
			[scheduler schedule:^{
				[subscriber sendCompleted];
			}];
		}];
	}];
}

- (id<RACSubscribable>)subscribeOn:(RACScheduler *)scheduler {
	return [RACSubscribable createSubscribable:^(id<RACSubscriber> subscriber) {
		__block RACDisposable *innerDisposable = nil;
		[scheduler schedule:^{
			innerDisposable = [self subscribeNext:^(id x) {
				[subscriber sendNext:x];
			} error:^(NSError *error) {
				[subscriber sendError:error];
			} completed:^{
				[subscriber sendCompleted];
			}];
		}];
		
		return [RACDisposable disposableWithBlock:^{
			[innerDisposable dispose];
		}];
	}];
}

- (id<RACSubscribable>)let:(id<RACSubscribable> (^)(id<RACSubscribable> sharedSubscribable))letBlock {
	NSParameterAssert(letBlock != NULL);
	
	return [RACSubscribable createSubscribable:^(id<RACSubscriber> subscriber) {
		RACConnectableSubscribable *connectable = [self publish];
		RACDisposable *finalDisposable = [letBlock(connectable) subscribeNext:^(id x) {
			[subscriber sendNext:x];
		} error:^(NSError *error) {
			[subscriber sendError:error];
		} completed:^{
			[subscriber sendCompleted];
		}];
		
		RACDisposable *connectableDisposable = [connectable connect];
		
		return [RACDisposable disposableWithBlock:^{
			[connectableDisposable dispose];
			[finalDisposable dispose];
		}];
	}];
}

- (id<RACSubscribable>)groupBy:(id<NSCopying> (^)(id object))keyBlock transform:(id (^)(id object))transformBlock {
	NSParameterAssert(keyBlock != NULL);

	return [RACSubscribable createSubscribable:^(id<RACSubscriber> subscriber) {
		NSMutableDictionary *groups = [NSMutableDictionary dictionary];

		return [self subscribeNext:^(id x) {
			id<NSCopying> key = keyBlock(x);
			RACGroupedSubscribable *groupSubject = nil;
			@synchronized(groups) {
				groupSubject = [groups objectForKey:key];
				if(groupSubject == nil) {
					groupSubject = [RACGroupedSubscribable subscribableWithKey:key];
					[groups setObject:groupSubject forKey:key];
					[subscriber sendNext:groupSubject];
				}
			}

			[groupSubject sendNext:transformBlock != NULL ? transformBlock(x) : x];
		} error:^(NSError *error) {
			[subscriber sendError:error];
		} completed:^{
			[subscriber sendCompleted];
		}];
	}];
}

- (id<RACSubscribable>)groupBy:(id<NSCopying> (^)(id object))keyBlock {
	return [self groupBy:keyBlock transform:nil];
}

- (id<RACSubscribable>)any {	
	return [self any:^(id x) {
		return YES;
	}];
}

- (id<RACSubscribable>)any:(BOOL (^)(id object))predicateBlock {
	NSParameterAssert(predicateBlock != NULL);
	
	return [RACSubscribable createSubscribable:^(id<RACSubscriber> subscriber) {
		__block RACDisposable *disposable = [self subscribeNext:^(id x) {
			if(predicateBlock(x)) {
				[subscriber sendNext:@(YES)];
				[disposable dispose];
				[subscriber sendCompleted];
			}
		} error:^(NSError *error) {
			[subscriber sendNext:@(NO)];
			[subscriber sendError:error];
		} completed:^{
			[subscriber sendNext:@(NO)];
			[subscriber sendCompleted];
		}];
		
		return disposable;
	}];
}

- (id<RACSubscribable>)all:(BOOL (^)(id object))predicateBlock {
	NSParameterAssert(predicateBlock != NULL);
	
	return [RACSubscribable createSubscribable:^(id<RACSubscriber> subscriber) {
		__block RACDisposable *disposable = [self subscribeNext:^(id x) {
			if(!predicateBlock(x)) {
				[subscriber sendNext:@(NO)];
				[disposable dispose];
				[subscriber sendCompleted];
			}
		} error:^(NSError *error) {
			[subscriber sendNext:@(NO)];
			[subscriber sendError:error];
		} completed:^{
			[subscriber sendNext:@(YES)];
			[subscriber sendCompleted];
		}];
		
		return disposable;
	}];
}

- (id<RACSubscribable>)retry:(NSInteger)retryCount {
	return [RACSubscribable createSubscribable:^(id<RACSubscriber> subscriber) {
		__block NSInteger currentRetryCount = 0;
		
		__block RACDisposable *currentDisposable = nil;
		__block RACSubscriber *innerSubscriber = [RACSubscriber subscriberWithNext:^(id x) {
			[subscriber sendNext:x];
		} error:^(NSError *error) {
			if(retryCount == 0 || currentRetryCount < retryCount) {
				currentDisposable = [self subscribe:innerSubscriber];
			} else {
				[subscriber sendError:error];
			}
			
			currentRetryCount++;
		} completed:^{
			[subscriber sendCompleted];
		}];
		
		currentDisposable = [self subscribe:innerSubscriber];
		
		return [RACDisposable disposableWithBlock:^{
			[currentDisposable dispose];
		}];
	}];
}

- (id<RACSubscribable>)retry {
	return [self retry:0];
}

- (RACCancelableSubscribable *)asCancelableToSubject:(RACSubject *)subject withBlock:(void (^)(void))block {
	return [RACCancelableSubscribable cancelableSubscribableSourceSubscribable:self subject:subject withBlock:block];
}

- (RACCancelableSubscribable *)asCancelableWithBlock:(void (^)(void))block {
	return [RACCancelableSubscribable cancelableSubscribableSourceSubscribable:self withBlock:block];
}

- (RACCancelableSubscribable *)asCancelable {
	return [self asCancelableWithBlock:NULL];
}

@end<|MERGE_RESOLUTION|>--- conflicted
+++ resolved
@@ -426,13 +426,7 @@
 	}];
 }
 
-<<<<<<< HEAD
-+ (id<RACSubscribable>)combineLatest:(NSArray *)subscribables reduce:(id (^)(RACTuple *xs))reduceBlock {
-	NSParameterAssert(reduceBlock != NULL);
-	
-=======
-+ (RACSubscribable *)combineLatest:(NSArray *)subscribables reduce:(id)reduceBlock {
->>>>>>> 5dca277d
++ (id<RACSubscribable>)combineLatest:(NSArray *)subscribables reduce:(id)reduceBlock {
 	return [RACSubscribable createSubscribable:^(id<RACSubscriber> subscriber) {
 		NSMutableSet *disposables = [NSMutableSet setWithCapacity:subscribables.count];
 		NSMutableSet *completedSubscribables = [NSMutableSet setWithCapacity:subscribables.count];
@@ -479,17 +473,8 @@
 	}];
 }
 
-<<<<<<< HEAD
 + (id<RACSubscribable>)combineLatest:(NSArray *)subscribables {
-	return [self combineLatest:subscribables reduce:^ id (RACTuple *xs) { return xs; }];
-}
-
-+ (id<RACSubscribable>)whenAll:(NSArray *)subscribables {
-	return [self combineLatest:subscribables reduce:^(RACTuple *xs) { return [RACUnit defaultUnit]; }];
-=======
-+ (RACSubscribable *)combineLatest:(NSArray *)subscribables {
 	return [self combineLatest:subscribables reduce:nil];
->>>>>>> 5dca277d
 }
 
 + (id<RACSubscribable>)merge:(NSArray *)subscribables {
@@ -718,46 +703,11 @@
 	return disposable;
 }
 
-<<<<<<< HEAD
 + (id<RACSubscribable>)interval:(NSTimeInterval)interval {
-	__block id<RACSubscribable> subscribable = [RACSubscribable createSubscribable:^RACDisposable *(id<RACSubscriber> subscriber) {
-		__block BOOL stop = NO;
-		
-		dispatch_time_t (^nextFutureTime)(void) = ^{
-			return dispatch_time(DISPATCH_TIME_NOW, (int64_t) (interval * NSEC_PER_SEC));
-		};
-		
-		__block void (^sendNext)(void) = ^{
-			if(stop) return;
-			
-			[subscriber sendNext:[RACUnit defaultUnit]];
-			
-			dispatch_after(nextFutureTime(), dispatch_get_current_queue(), sendNext);
-		};
-		
-		dispatch_after(nextFutureTime(), dispatch_get_current_queue(), sendNext);
-		
-=======
-- (RACSubscribable *)startWith:(id)initialValue {
-	return [RACSubscribable createSubscribable:^(id<RACSubscriber> subscriber) {		
-		[subscriber sendNext:initialValue];
-		
-		return [self subscribeNext:^(id x) {
-			[subscriber sendNext:x];
-		} error:^(NSError *error) {
-			[subscriber sendError:error];
-		} completed:^{
-			[subscriber sendCompleted];
-		}];
-	}];
-}
-
-+ (RACSubscribable *)interval:(NSTimeInterval)interval {
 	return [RACSubscribable createSubscribable:^(id<RACSubscriber> subscriber) {
 		NSTimer *timer = [NSTimer timerWithTimeInterval:interval target:self selector:@selector(intervalTimerFired:) userInfo:subscriber repeats:YES];
 		CFRunLoopAddTimer(CFRunLoopGetMain(), (__bridge CFRunLoopTimerRef)timer, kCFRunLoopCommonModes);
 
->>>>>>> 5dca277d
 		return [RACDisposable disposableWithBlock:^{
 			[timer invalidate];
 		}];
