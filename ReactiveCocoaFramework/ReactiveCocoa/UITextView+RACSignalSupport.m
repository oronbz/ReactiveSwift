//
//  UITextView+RACSignalSupport.m
//  ReactiveCocoa
//
//  Created by Cody Krieger on 5/18/12.
//  Copyright (c) 2012 Cody Krieger. All rights reserved.
//

#import "UITextView+RACSignalSupport.h"
#import "EXTScope.h"
#import "NSObject+RACDeallocating.h"
#import "RACDelegateProxy.h"
#import "RACSignal+Operations.h"
#import <objc/runtime.h>

@implementation UITextView (RACSignalSupport)

- (RACDelegateProxy *)rac_delegateProxy {
	RACDelegateProxy *proxy = objc_getAssociatedObject(self, _cmd);
	if (proxy == nil) {
		proxy = [[RACDelegateProxy alloc] initWithDelegator:self protocol:@protocol(UITextViewDelegate)];
		objc_setAssociatedObject(self, _cmd, proxy, OBJC_ASSOCIATION_RETAIN_NONATOMIC);
	}

	return proxy;
}

- (RACSignal *)rac_textSignal {
	[self.rac_delegateProxy assignAsDelegate];

	@weakify(self);
	return [[[[RACSignal
		defer:^{
			@strongify(self);
			return [RACSignal return:self];
		}]
<<<<<<< HEAD
		concat:[self.rac_delegateProxy signalForSelector:@selector(textViewDidChange:)]]
		map:^(UITextView *x) {
=======
		concat:[self.rac_delegateProxy rac_signalForSelector:@selector(textViewDidChange:) fromProtocol:@protocol(UITextViewDelegate)]]
		reduceEach:^(UITextView *x) {
>>>>>>> 3a79559a
			return x.text;
		}]
		setNameWithFormat:@"%@ -rac_textSignal", self];
}

@end<|MERGE_RESOLUTION|>--- conflicted
+++ resolved
@@ -34,13 +34,8 @@
 			@strongify(self);
 			return [RACSignal return:self];
 		}]
-<<<<<<< HEAD
 		concat:[self.rac_delegateProxy signalForSelector:@selector(textViewDidChange:)]]
-		map:^(UITextView *x) {
-=======
-		concat:[self.rac_delegateProxy rac_signalForSelector:@selector(textViewDidChange:) fromProtocol:@protocol(UITextViewDelegate)]]
 		reduceEach:^(UITextView *x) {
->>>>>>> 3a79559a
 			return x.text;
 		}]
 		setNameWithFormat:@"%@ -rac_textSignal", self];
